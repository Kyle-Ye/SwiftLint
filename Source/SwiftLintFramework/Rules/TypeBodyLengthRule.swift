--- conflicted
+++ resolved
@@ -41,12 +41,7 @@
     public func validateFile(_ file: File,
                              kind: SwiftDeclarationKind,
                              dictionary: [String: SourceKitRepresentable]) -> [StyleViolation] {
-<<<<<<< HEAD
         guard SwiftDeclarationKind.typeKinds().contains(kind) else {
-=======
-        let typeKinds: [SwiftDeclarationKind] = [.class, .struct, .enum]
-        if !typeKinds.contains(kind) {
->>>>>>> c72efc35
             return []
         }
         if let offset = (dictionary["key.offset"] as? Int64).flatMap({ Int($0) }),
