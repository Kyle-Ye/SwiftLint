// !$*UTF8*$!
{
	archiveVersion = 1;
	classes = {
	};
	objectVersion = 46;
	objects = {

/* Begin PBXBuildFile section */
		006ECFC41C44E99E00EF6364 /* LegacyConstantRule.swift in Sources */ = {isa = PBXBuildFile; fileRef = 006ECFC31C44E99E00EF6364 /* LegacyConstantRule.swift */; };
		02FD8AEF1BFC18D60014BFFB /* ExtendedNSStringTests.swift in Sources */ = {isa = PBXBuildFile; fileRef = 02FD8AEE1BFC18D60014BFFB /* ExtendedNSStringTests.swift */; };
		094385011D5D2894009168CF /* WeakDelegateRule.swift in Sources */ = {isa = PBXBuildFile; fileRef = 094384FF1D5D2382009168CF /* WeakDelegateRule.swift */; };
		094385041D5D4F7C009168CF /* PrivateOutletRule.swift in Sources */ = {isa = PBXBuildFile; fileRef = 094385021D5D4F78009168CF /* PrivateOutletRule.swift */; };
		1E82D5591D7775C7009553D7 /* ClosureSpacingRule.swift in Sources */ = {isa = PBXBuildFile; fileRef = 1E82D5581D7775C7009553D7 /* ClosureSpacingRule.swift */; };
		1EC163521D5992D900DD2928 /* VerticalWhitespaceRule.swift in Sources */ = {isa = PBXBuildFile; fileRef = 1EC163511D5992D900DD2928 /* VerticalWhitespaceRule.swift */; };
		1F11B3CF1C252F23002E8FA8 /* ClosingBraceRule.swift in Sources */ = {isa = PBXBuildFile; fileRef = 1F11B3CE1C252F23002E8FA8 /* ClosingBraceRule.swift */; };
		24B4DF0D1D6DFDE90097803B /* RedundantNilCoalescingRule.swift in Sources */ = {isa = PBXBuildFile; fileRef = 24B4DF0B1D6DFA370097803B /* RedundantNilCoalescingRule.swift */; };
		24E17F721B14BB3F008195BE /* File+Cache.swift in Sources */ = {isa = PBXBuildFile; fileRef = 24E17F701B1481FF008195BE /* File+Cache.swift */; };
		2E02005F1C54BF680024D09D /* CyclomaticComplexityRule.swift in Sources */ = {isa = PBXBuildFile; fileRef = 2E02005E1C54BF680024D09D /* CyclomaticComplexityRule.swift */; };
		2E336D1B1DF08BFB00CCFE77 /* EmojiReporter.swift in Sources */ = {isa = PBXBuildFile; fileRef = 2E336D191DF08AF200CCFE77 /* EmojiReporter.swift */; };
		2E5761AA1C573B83003271AF /* FunctionParameterCountRule.swift in Sources */ = {isa = PBXBuildFile; fileRef = 2E5761A91C573B83003271AF /* FunctionParameterCountRule.swift */; };
		3B0B14541C505D6300BE82F7 /* SeverityConfiguration.swift in Sources */ = {isa = PBXBuildFile; fileRef = 3B0B14531C505D6300BE82F7 /* SeverityConfiguration.swift */; };
		3B1150CA1C31FC3F00D83B1E /* Yaml+SwiftLint.swift in Sources */ = {isa = PBXBuildFile; fileRef = 3B1150C91C31FC3F00D83B1E /* Yaml+SwiftLint.swift */; };
		3B12C9C11C3209CB000B423F /* test.yml in Resources */ = {isa = PBXBuildFile; fileRef = 3B12C9BF1C3209AC000B423F /* test.yml */; };
		3B12C9C31C320A53000B423F /* Yaml+SwiftLintTests.swift in Sources */ = {isa = PBXBuildFile; fileRef = 3B12C9C21C320A53000B423F /* Yaml+SwiftLintTests.swift */; };
		3B12C9C51C322032000B423F /* MasterRuleList.swift in Sources */ = {isa = PBXBuildFile; fileRef = 3B12C9C41C322032000B423F /* MasterRuleList.swift */; };
		3B12C9C71C3361CB000B423F /* RuleTests.swift in Sources */ = {isa = PBXBuildFile; fileRef = 3B12C9C61C3361CB000B423F /* RuleTests.swift */; };
		3B1DF0121C5148140011BCED /* CustomRules.swift in Sources */ = {isa = PBXBuildFile; fileRef = 3B1DF0111C5148140011BCED /* CustomRules.swift */; };
		3B30C4A11C3785B300E04027 /* YamlParserTests.swift in Sources */ = {isa = PBXBuildFile; fileRef = 3B30C4A01C3785B300E04027 /* YamlParserTests.swift */; };
		3B5B9FE11C444DA20009AD27 /* Array+SwiftLint.swift in Sources */ = {isa = PBXBuildFile; fileRef = 3B5B9FE01C444DA20009AD27 /* Array+SwiftLint.swift */; };
		3B828E531C546468000D180E /* RuleConfiguration.swift in Sources */ = {isa = PBXBuildFile; fileRef = 3B828E521C546468000D180E /* RuleConfiguration.swift */; };
		3BA79C9B1C4767910057E705 /* NSRange+SwiftLint.swift in Sources */ = {isa = PBXBuildFile; fileRef = 3BA79C9A1C4767910057E705 /* NSRange+SwiftLint.swift */; };
		3BB47D831C514E8100AE6A10 /* RegexConfiguration.swift in Sources */ = {isa = PBXBuildFile; fileRef = 3BB47D821C514E8100AE6A10 /* RegexConfiguration.swift */; };
		3BB47D851C51D80000AE6A10 /* NSRegularExpression+SwiftLint.swift in Sources */ = {isa = PBXBuildFile; fileRef = 3BB47D841C51D80000AE6A10 /* NSRegularExpression+SwiftLint.swift */; };
		3BB47D871C51DE6E00AE6A10 /* CustomRulesTests.swift in Sources */ = {isa = PBXBuildFile; fileRef = 3BB47D861C51DE6E00AE6A10 /* CustomRulesTests.swift */; };
		3BBF2F9D1C640A0F006CD775 /* SwiftyTextTable.framework in Frameworks */ = {isa = PBXBuildFile; fileRef = 3BBF2F9C1C640A0F006CD775 /* SwiftyTextTable.framework */; };
		3BCC04CD1C4F5694006073C3 /* ConfigurationError.swift in Sources */ = {isa = PBXBuildFile; fileRef = 3BCC04CC1C4F5694006073C3 /* ConfigurationError.swift */; };
		3BCC04D11C4F56D3006073C3 /* SeverityLevelsConfiguration.swift in Sources */ = {isa = PBXBuildFile; fileRef = 3BCC04CF1C4F56D3006073C3 /* SeverityLevelsConfiguration.swift */; };
		3BCC04D21C4F56D3006073C3 /* NameConfiguration.swift in Sources */ = {isa = PBXBuildFile; fileRef = 3BCC04D01C4F56D3006073C3 /* NameConfiguration.swift */; };
		3BCC04D41C502BAB006073C3 /* RuleConfigurationTests.swift in Sources */ = {isa = PBXBuildFile; fileRef = 3BCC04D31C502BAB006073C3 /* RuleConfigurationTests.swift */; };
		3BD9CD3D1C37175B009A5D25 /* YamlParser.swift in Sources */ = {isa = PBXBuildFile; fileRef = 3BD9CD3C1C37175B009A5D25 /* YamlParser.swift */; };
		3BDB224B1C345B4900473680 /* ProjectMock in Resources */ = {isa = PBXBuildFile; fileRef = 3BDB224A1C345B4900473680 /* ProjectMock */; };
		4A9A3A3A1DC1D75F00DF5183 /* HTMLReporter.swift in Sources */ = {isa = PBXBuildFile; fileRef = 4A9A3A391DC1D75F00DF5183 /* HTMLReporter.swift */; };
		4DB7815E1CAD72BA00BC4723 /* LegacyCGGeometryFunctionsRule.swift in Sources */ = {isa = PBXBuildFile; fileRef = 4DB7815C1CAD690100BC4723 /* LegacyCGGeometryFunctionsRule.swift */; };
		4DCB8E7F1CBE494E0070FCF0 /* RegexHelpers.swift in Sources */ = {isa = PBXBuildFile; fileRef = 4DCB8E7D1CBE43640070FCF0 /* RegexHelpers.swift */; };
		57ED827B1CF656E3002B3513 /* JUnitReporter.swift in Sources */ = {isa = PBXBuildFile; fileRef = 57ED82791CF65183002B3513 /* JUnitReporter.swift */; };
		69F88BF71BDA38A6005E7CAE /* OpeningBraceRule.swift in Sources */ = {isa = PBXBuildFile; fileRef = 692B1EB11BD7E00F00EAABFF /* OpeningBraceRule.swift */; };
		6C7045441C6ADA450003F15A /* SourceKitCrashTests.swift in Sources */ = {isa = PBXBuildFile; fileRef = 6C7045431C6ADA450003F15A /* SourceKitCrashTests.swift */; };
		6CB514E91C760C6900FA02C4 /* Structure+SwiftLint.swift in Sources */ = {isa = PBXBuildFile; fileRef = 6CB514E81C760C6900FA02C4 /* Structure+SwiftLint.swift */; };
		6CB8A80C1D11A7E10052816E /* Commandant.framework in Frameworks */ = {isa = PBXBuildFile; fileRef = E8BA7E101B07A3EC003E02D0 /* Commandant.framework */; };
		6CB8A80D1D11A7E10052816E /* Result.framework in Frameworks */ = {isa = PBXBuildFile; fileRef = E8BA7E121B07A3F3003E02D0 /* Result.framework */; };
		6CC4259B1C77046200AEA885 /* SyntaxMap+SwiftLint.swift in Sources */ = {isa = PBXBuildFile; fileRef = 6CC4259A1C77046200AEA885 /* SyntaxMap+SwiftLint.swift */; };
		6CCFCF2A1CFEF729003239EB /* Commandant.framework in Embed Frameworks into SwiftLintFramework.framework */ = {isa = PBXBuildFile; fileRef = E8BA7E101B07A3EC003E02D0 /* Commandant.framework */; settings = {ATTRIBUTES = (CodeSignOnCopy, RemoveHeadersOnCopy, ); }; };
		6CCFCF2C1CFEF72D003239EB /* Result.framework in Embed Frameworks into SwiftLintFramework.framework */ = {isa = PBXBuildFile; fileRef = E8BA7E121B07A3F3003E02D0 /* Result.framework */; settings = {ATTRIBUTES = (CodeSignOnCopy, RemoveHeadersOnCopy, ); }; };
		6CCFCF2D1CFEF731003239EB /* SourceKittenFramework.framework in Embed Frameworks into SwiftLintFramework.framework */ = {isa = PBXBuildFile; fileRef = E876BFBD1B07828500114ED5 /* SourceKittenFramework.framework */; settings = {ATTRIBUTES = (CodeSignOnCopy, RemoveHeadersOnCopy, ); }; };
		6CCFCF2E1CFEF73A003239EB /* SWXMLHash.framework in Embed Frameworks into SwiftLintFramework.framework */ = {isa = PBXBuildFile; fileRef = E8C0DFCC1AD349DB007EE3D4 /* SWXMLHash.framework */; settings = {ATTRIBUTES = (CodeSignOnCopy, RemoveHeadersOnCopy, ); }; };
		6CCFCF2F1CFEF73E003239EB /* SwiftyTextTable.framework in Embed Frameworks into SwiftLintFramework.framework */ = {isa = PBXBuildFile; fileRef = 3BBF2F9C1C640A0F006CD775 /* SwiftyTextTable.framework */; settings = {ATTRIBUTES = (CodeSignOnCopy, RemoveHeadersOnCopy, ); }; };
		6CCFCF301CFEF742003239EB /* Yaml.framework in Embed Frameworks into SwiftLintFramework.framework */ = {isa = PBXBuildFile; fileRef = E89376AC1B8A701E0025708E /* Yaml.framework */; settings = {ATTRIBUTES = (CodeSignOnCopy, RemoveHeadersOnCopy, ); }; };
		7250948A1D0859260039B353 /* StatementPositionConfiguration.swift in Sources */ = {isa = PBXBuildFile; fileRef = 725094881D0855760039B353 /* StatementPositionConfiguration.swift */; };
		78F032461D7C877E00BE709A /* OverriddenSuperCallRule.swift in Sources */ = {isa = PBXBuildFile; fileRef = 78F032441D7C877800BE709A /* OverriddenSuperCallRule.swift */; };
		78F032481D7D614300BE709A /* OverridenSuperCallConfiguration.swift in Sources */ = {isa = PBXBuildFile; fileRef = 78F032471D7D614300BE709A /* OverridenSuperCallConfiguration.swift */; };
		7C0C2E7A1D2866CB0076435A /* ExplicitInitRule.swift in Sources */ = {isa = PBXBuildFile; fileRef = 7C0C2E791D2866CB0076435A /* ExplicitInitRule.swift */; };
		83894F221B0C928A006214E1 /* RulesCommand.swift in Sources */ = {isa = PBXBuildFile; fileRef = 83894F211B0C928A006214E1 /* RulesCommand.swift */; };
		83D71E281B131ECE000395DE /* RuleDescription.swift in Sources */ = {isa = PBXBuildFile; fileRef = 83D71E261B131EB5000395DE /* RuleDescription.swift */; };
		85DA81321D6B471000951BC4 /* MarkRule.swift in Sources */ = {isa = PBXBuildFile; fileRef = 856651A61D6B395F005E6B29 /* MarkRule.swift */; };
		93E0C3CE1D67BD7F007FA25D /* ConditionalReturnsOnNewline.swift in Sources */ = {isa = PBXBuildFile; fileRef = 93E0C3CD1D67BD7F007FA25D /* ConditionalReturnsOnNewline.swift */; };
		B2902A0C1D66815600BFCCF7 /* PrivateUnitTestRule.swift in Sources */ = {isa = PBXBuildFile; fileRef = B2902A0B1D66815600BFCCF7 /* PrivateUnitTestRule.swift */; };
		B2902A0E1D6681F700BFCCF7 /* PrivateUnitTestConfiguration.swift in Sources */ = {isa = PBXBuildFile; fileRef = B2902A0D1D6681F700BFCCF7 /* PrivateUnitTestConfiguration.swift */; };
		B58AEED61C492C7B00E901FD /* ForceUnwrappingRule.swift in Sources */ = {isa = PBXBuildFile; fileRef = B58AEED51C492C7B00E901FD /* ForceUnwrappingRule.swift */; };
		BFF028AE1CBCF8A500B38A9D /* TrailingWhitespaceConfiguration.swift in Sources */ = {isa = PBXBuildFile; fileRef = BF48D2D61CBCCA5F0080BDAE /* TrailingWhitespaceConfiguration.swift */; };
		D0AAAB5019FB0960007B24B3 /* SwiftLintFramework.framework in Embed Frameworks */ = {isa = PBXBuildFile; fileRef = D0D1216D19E87B05005E4BAA /* SwiftLintFramework.framework */; settings = {ATTRIBUTES = (CodeSignOnCopy, RemoveHeadersOnCopy, ); }; };
		D0D1217819E87B05005E4BAA /* SwiftLintFramework.framework in Frameworks */ = {isa = PBXBuildFile; fileRef = D0D1216D19E87B05005E4BAA /* SwiftLintFramework.framework */; };
		D0E7B65319E9C6AD00EDBA4D /* SwiftLintFramework.framework in Frameworks */ = {isa = PBXBuildFile; fileRef = D0D1216D19E87B05005E4BAA /* SwiftLintFramework.framework */; };
		D0E7B65619E9C76900EDBA4D /* main.swift in Sources */ = {isa = PBXBuildFile; fileRef = D0D1211B19E87861005E4BAA /* main.swift */; };
		D40F83881DE9179200524C62 /* TrailingCommaConfiguration.swift in Sources */ = {isa = PBXBuildFile; fileRef = D40F83871DE9179200524C62 /* TrailingCommaConfiguration.swift */; };
		D41E7E0B1DF9DABB0065259A /* RedundantStringEnumValueRule.swift in Sources */ = {isa = PBXBuildFile; fileRef = D41E7E0A1DF9DABB0065259A /* RedundantStringEnumValueRule.swift */; };
		D4348EEA1C46122C007707FB /* FunctionBodyLengthRuleTests.swift in Sources */ = {isa = PBXBuildFile; fileRef = D4348EE91C46122C007707FB /* FunctionBodyLengthRuleTests.swift */; };
		D43DB1081DC573DA00281215 /* ImplicitGetterRule.swift in Sources */ = {isa = PBXBuildFile; fileRef = D43DB1071DC573DA00281215 /* ImplicitGetterRule.swift */; };
		D44254201DB87CA200492EA4 /* ValidIBInspectableRule.swift in Sources */ = {isa = PBXBuildFile; fileRef = D442541E1DB87C3D00492EA4 /* ValidIBInspectableRule.swift */; };
		D44254271DB9C15C00492EA4 /* SyntacticSugarRule.swift in Sources */ = {isa = PBXBuildFile; fileRef = D44254251DB9C12300492EA4 /* SyntacticSugarRule.swift */; };
		D44AD2761C0AA5350048F7B0 /* LegacyConstructorRule.swift in Sources */ = {isa = PBXBuildFile; fileRef = D44AD2741C0AA3730048F7B0 /* LegacyConstructorRule.swift */; };
		D46252541DF63FB200BE2CA1 /* NumberSeparatorRule.swift in Sources */ = {isa = PBXBuildFile; fileRef = D46252531DF63FB200BE2CA1 /* NumberSeparatorRule.swift */; };
		D46E041D1DE3712C00728374 /* TrailingCommaRule.swift in Sources */ = {isa = PBXBuildFile; fileRef = D46E041C1DE3712C00728374 /* TrailingCommaRule.swift */; };
		D47A510E1DB29EEB00A4CC21 /* SwitchCaseOnNewlineRule.swift in Sources */ = {isa = PBXBuildFile; fileRef = D47A510D1DB29EEB00A4CC21 /* SwitchCaseOnNewlineRule.swift */; };
<<<<<<< HEAD
		D47A51101DB2DD4800A4CC21 /* AttributesRule.swift in Sources */ = {isa = PBXBuildFile; fileRef = D47A510F1DB2DD4800A4CC21 /* AttributesRule.swift */; };
		D4998DE71DF191380006E05D /* AttributesRuleTests.swift in Sources */ = {isa = PBXBuildFile; fileRef = D4998DE61DF191380006E05D /* AttributesRuleTests.swift */; };
		D4C4A34C1DEA4FF000E0E04C /* AttributesConfiguration.swift in Sources */ = {isa = PBXBuildFile; fileRef = D4C4A34A1DEA4FD700E0E04C /* AttributesConfiguration.swift */; };
=======
		D4998DE91DF194F20006E05D /* FileHeaderRuleTests.swift in Sources */ = {isa = PBXBuildFile; fileRef = D4998DE81DF194F20006E05D /* FileHeaderRuleTests.swift */; };
		D4C4A34E1DEA877200E0E04C /* FileHeaderRule.swift in Sources */ = {isa = PBXBuildFile; fileRef = D4C4A34D1DEA877200E0E04C /* FileHeaderRule.swift */; };
		D4C4A3521DEFBBB700E0E04C /* FileHeaderConfiguration.swift in Sources */ = {isa = PBXBuildFile; fileRef = D4C4A3511DEFBBB700E0E04C /* FileHeaderConfiguration.swift */; };
>>>>>>> 205c3081
		D4DAE8BC1DE14E8F00B0AE7A /* NimbleOperatorRule.swift in Sources */ = {isa = PBXBuildFile; fileRef = D4DAE8BB1DE14E8F00B0AE7A /* NimbleOperatorRule.swift */; };
		DAD3BE4A1D6ECD9500660239 /* PrivateOutletRuleConfiguration.swift in Sources */ = {isa = PBXBuildFile; fileRef = DAD3BE491D6ECD9500660239 /* PrivateOutletRuleConfiguration.swift */; };
		E57B23C11B1D8BF000DEA512 /* ReturnArrowWhitespaceRule.swift in Sources */ = {isa = PBXBuildFile; fileRef = E57B23C01B1D8BF000DEA512 /* ReturnArrowWhitespaceRule.swift */; };
		E802ED001C56A56000A35AE1 /* Benchmark.swift in Sources */ = {isa = PBXBuildFile; fileRef = E802ECFF1C56A56000A35AE1 /* Benchmark.swift */; };
		E809EDA11B8A71DF00399043 /* Configuration.swift in Sources */ = {isa = PBXBuildFile; fileRef = E809EDA01B8A71DF00399043 /* Configuration.swift */; };
		E809EDA31B8A73FB00399043 /* ConfigurationTests.swift in Sources */ = {isa = PBXBuildFile; fileRef = E809EDA21B8A73FB00399043 /* ConfigurationTests.swift */; };
		E80E018D1B92C0F60078EB70 /* Command.swift in Sources */ = {isa = PBXBuildFile; fileRef = E80E018C1B92C0F60078EB70 /* Command.swift */; };
		E80E018F1B92C1350078EB70 /* Region.swift in Sources */ = {isa = PBXBuildFile; fileRef = E80E018E1B92C1350078EB70 /* Region.swift */; };
		E812249A1B04F85B001783D2 /* TestHelpers.swift in Sources */ = {isa = PBXBuildFile; fileRef = E81224991B04F85B001783D2 /* TestHelpers.swift */; };
		E812249C1B04FADC001783D2 /* Linter.swift in Sources */ = {isa = PBXBuildFile; fileRef = E812249B1B04FADC001783D2 /* Linter.swift */; };
		E816194C1BFBF35D00946723 /* SwiftDeclarationKind+SwiftLint.swift in Sources */ = {isa = PBXBuildFile; fileRef = E816194B1BFBF35D00946723 /* SwiftDeclarationKind+SwiftLint.swift */; };
		E816194E1BFBFEAB00946723 /* ForceTryRule.swift in Sources */ = {isa = PBXBuildFile; fileRef = E816194D1BFBFEAB00946723 /* ForceTryRule.swift */; };
		E81619531BFC162C00946723 /* QueuedPrint.swift in Sources */ = {isa = PBXBuildFile; fileRef = E81619521BFC162C00946723 /* QueuedPrint.swift */; };
		E81CDE711C00FEAA00B430F6 /* ValidDocsRule.swift in Sources */ = {isa = PBXBuildFile; fileRef = E81CDE701C00FEAA00B430F6 /* ValidDocsRule.swift */; };
		E81FB3E41C6D507B00DC988F /* CommonOptions.swift in Sources */ = {isa = PBXBuildFile; fileRef = E81FB3E31C6D507B00DC988F /* CommonOptions.swift */; };
		E832F10B1B17E2F5003F265F /* NSFileManager+SwiftLint.swift in Sources */ = {isa = PBXBuildFile; fileRef = E832F10A1B17E2F5003F265F /* NSFileManager+SwiftLint.swift */; };
		E832F10D1B17E725003F265F /* IntegrationTests.swift in Sources */ = {isa = PBXBuildFile; fileRef = E832F10C1B17E725003F265F /* IntegrationTests.swift */; };
		E83A0B351A5D382B0041A60A /* VersionCommand.swift in Sources */ = {isa = PBXBuildFile; fileRef = E83A0B341A5D382B0041A60A /* VersionCommand.swift */; };
		E847F0A91BFBBABD00EA9363 /* EmptyCountRule.swift in Sources */ = {isa = PBXBuildFile; fileRef = E847F0A81BFBBABD00EA9363 /* EmptyCountRule.swift */; };
		E849FF281BF9481A009AE999 /* MissingDocsRule.swift in Sources */ = {isa = PBXBuildFile; fileRef = E849FF271BF9481A009AE999 /* MissingDocsRule.swift */; };
		E84E07471C13F95300F11122 /* AutoCorrectCommand.swift in Sources */ = {isa = PBXBuildFile; fileRef = E84E07461C13F95300F11122 /* AutoCorrectCommand.swift */; };
		E861519B1B0573B900C54AC0 /* LintCommand.swift in Sources */ = {isa = PBXBuildFile; fileRef = E861519A1B0573B900C54AC0 /* LintCommand.swift */; };
		E86396C21BADAAE5002C9E88 /* Reporter.swift in Sources */ = {isa = PBXBuildFile; fileRef = E86396C11BADAAE5002C9E88 /* Reporter.swift */; };
		E86396C51BADAC15002C9E88 /* XcodeReporter.swift in Sources */ = {isa = PBXBuildFile; fileRef = E86396C41BADAC15002C9E88 /* XcodeReporter.swift */; };
		E86396C71BADAFE6002C9E88 /* ReporterTests.swift in Sources */ = {isa = PBXBuildFile; fileRef = E86396C61BADAFE6002C9E88 /* ReporterTests.swift */; };
		E86396C91BADB2B9002C9E88 /* JSONReporter.swift in Sources */ = {isa = PBXBuildFile; fileRef = E86396C81BADB2B9002C9E88 /* JSONReporter.swift */; };
		E86396CB1BADB519002C9E88 /* CSVReporter.swift in Sources */ = {isa = PBXBuildFile; fileRef = E86396CA1BADB519002C9E88 /* CSVReporter.swift */; };
		E876BFBE1B07828500114ED5 /* SourceKittenFramework.framework in Frameworks */ = {isa = PBXBuildFile; fileRef = E876BFBD1B07828500114ED5 /* SourceKittenFramework.framework */; };
		E87E4A051BFB927C00FCFE46 /* TrailingSemicolonRule.swift in Sources */ = {isa = PBXBuildFile; fileRef = E87E4A041BFB927C00FCFE46 /* TrailingSemicolonRule.swift */; };
		E87E4A091BFB9CAE00FCFE46 /* SyntaxKind+SwiftLint.swift in Sources */ = {isa = PBXBuildFile; fileRef = E87E4A081BFB9CAE00FCFE46 /* SyntaxKind+SwiftLint.swift */; };
		E88198421BEA929F00333A11 /* NestingRule.swift in Sources */ = {isa = PBXBuildFile; fileRef = E88DEA951B099CF200A66CB0 /* NestingRule.swift */; };
		E88198441BEA93D200333A11 /* ColonRule.swift in Sources */ = {isa = PBXBuildFile; fileRef = E88DEA831B0990F500A66CB0 /* ColonRule.swift */; };
		E88198521BEA941300333A11 /* TodoRule.swift in Sources */ = {isa = PBXBuildFile; fileRef = E88DEA811B0990A700A66CB0 /* TodoRule.swift */; };
		E88198531BEA944400333A11 /* LineLengthRule.swift in Sources */ = {isa = PBXBuildFile; fileRef = E88DEA7B1B098D7D00A66CB0 /* LineLengthRule.swift */; };
		E88198541BEA945100333A11 /* CommaRule.swift in Sources */ = {isa = PBXBuildFile; fileRef = 695BE9CE1BDFD92B0071E985 /* CommaRule.swift */; };
		E88198551BEA949A00333A11 /* ControlStatementRule.swift in Sources */ = {isa = PBXBuildFile; fileRef = 65454F451B14D73800319A6C /* ControlStatementRule.swift */; };
		E88198561BEA94D800333A11 /* FileLengthRule.swift in Sources */ = {isa = PBXBuildFile; fileRef = E88DEA891B0992B300A66CB0 /* FileLengthRule.swift */; };
		E88198571BEA953300333A11 /* ForceCastRule.swift in Sources */ = {isa = PBXBuildFile; fileRef = E88DEA7F1B09903300A66CB0 /* ForceCastRule.swift */; };
		E88198581BEA956C00333A11 /* FunctionBodyLengthRule.swift in Sources */ = {isa = PBXBuildFile; fileRef = E88DEA8F1B099A3100A66CB0 /* FunctionBodyLengthRule.swift */; };
		E88198591BEA95F100333A11 /* LeadingWhitespaceRule.swift in Sources */ = {isa = PBXBuildFile; fileRef = E88DEA7D1B098F2A00A66CB0 /* LeadingWhitespaceRule.swift */; };
		E881985A1BEA96EA00333A11 /* OperatorFunctionWhitespaceRule.swift in Sources */ = {isa = PBXBuildFile; fileRef = E5A167C81B25A0B000CF2D03 /* OperatorFunctionWhitespaceRule.swift */; };
		E881985B1BEA974E00333A11 /* StatementPositionRule.swift in Sources */ = {isa = PBXBuildFile; fileRef = 692B60AB1BD8F2E700C7AA22 /* StatementPositionRule.swift */; };
		E881985C1BEA978500333A11 /* TrailingNewlineRule.swift in Sources */ = {isa = PBXBuildFile; fileRef = E88DEA871B09924C00A66CB0 /* TrailingNewlineRule.swift */; };
		E881985D1BEA97EB00333A11 /* TrailingWhitespaceRule.swift in Sources */ = {isa = PBXBuildFile; fileRef = E88DEA851B0991BF00A66CB0 /* TrailingWhitespaceRule.swift */; };
		E881985E1BEA982100333A11 /* TypeBodyLengthRule.swift in Sources */ = {isa = PBXBuildFile; fileRef = E88DEA8D1B0999CD00A66CB0 /* TypeBodyLengthRule.swift */; };
		E881985F1BEA987C00333A11 /* TypeNameRule.swift in Sources */ = {isa = PBXBuildFile; fileRef = E88DEA911B099B1F00A66CB0 /* TypeNameRule.swift */; };
		E88198601BEA98F000333A11 /* VariableNameRule.swift in Sources */ = {isa = PBXBuildFile; fileRef = E88DEA931B099C0900A66CB0 /* VariableNameRule.swift */; };
		E88198631BEA9A5400333A11 /* RulesTests.swift in Sources */ = {isa = PBXBuildFile; fileRef = E8BB8F9B1B17DE3B00199606 /* RulesTests.swift */; };
		E88DEA6B1B0983FE00A66CB0 /* StyleViolation.swift in Sources */ = {isa = PBXBuildFile; fileRef = E88DEA6A1B0983FE00A66CB0 /* StyleViolation.swift */; };
		E88DEA6F1B09843F00A66CB0 /* Location.swift in Sources */ = {isa = PBXBuildFile; fileRef = E88DEA6E1B09843F00A66CB0 /* Location.swift */; };
		E88DEA711B09847500A66CB0 /* ViolationSeverity.swift in Sources */ = {isa = PBXBuildFile; fileRef = E88DEA701B09847500A66CB0 /* ViolationSeverity.swift */; };
		E88DEA731B0984C400A66CB0 /* String+SwiftLint.swift in Sources */ = {isa = PBXBuildFile; fileRef = E88DEA721B0984C400A66CB0 /* String+SwiftLint.swift */; };
		E88DEA751B09852000A66CB0 /* File+SwiftLint.swift in Sources */ = {isa = PBXBuildFile; fileRef = E88DEA741B09852000A66CB0 /* File+SwiftLint.swift */; };
		E88DEA771B098D0C00A66CB0 /* Rule.swift in Sources */ = {isa = PBXBuildFile; fileRef = E88DEA761B098D0C00A66CB0 /* Rule.swift */; };
		E88DEA791B098D4400A66CB0 /* RuleParameter.swift in Sources */ = {isa = PBXBuildFile; fileRef = E88DEA781B098D4400A66CB0 /* RuleParameter.swift */; };
		E88DEA8C1B0999A000A66CB0 /* ASTRule.swift in Sources */ = {isa = PBXBuildFile; fileRef = E88DEA8B1B0999A000A66CB0 /* ASTRule.swift */; };
		E89376AD1B8A701E0025708E /* Yaml.framework in Frameworks */ = {isa = PBXBuildFile; fileRef = E89376AC1B8A701E0025708E /* Yaml.framework */; };
		E8B067811C13E49600E9E13F /* Configuration+CommandLine.swift in Sources */ = {isa = PBXBuildFile; fileRef = E8B067801C13E49600E9E13F /* Configuration+CommandLine.swift */; };
		E8B67C3E1C095E6300FDED8E /* Correction.swift in Sources */ = {isa = PBXBuildFile; fileRef = E8B67C3D1C095E6300FDED8E /* Correction.swift */; };
		E8C0DFCD1AD349DB007EE3D4 /* SWXMLHash.framework in Frameworks */ = {isa = PBXBuildFile; fileRef = E8C0DFCC1AD349DB007EE3D4 /* SWXMLHash.framework */; };
		E8EA41171C2D1DBE004F9930 /* CheckstyleReporter.swift in Sources */ = {isa = PBXBuildFile; fileRef = E8EA41161C2D1DBE004F9930 /* CheckstyleReporter.swift */; };
		F22314B01D4FA4D7009AD165 /* LegacyNSGeometryFunctionsRule.swift in Sources */ = {isa = PBXBuildFile; fileRef = F22314AE1D4F7C77009AD165 /* LegacyNSGeometryFunctionsRule.swift */; };
		F9D73F031D0CF15E00222FC4 /* test.txt in Resources */ = {isa = PBXBuildFile; fileRef = F9D73F021D0CF15E00222FC4 /* test.txt */; };
/* End PBXBuildFile section */

/* Begin PBXContainerItemProxy section */
		D0AAAB5119FB0960007B24B3 /* PBXContainerItemProxy */ = {
			isa = PBXContainerItemProxy;
			containerPortal = D0D1211019E87861005E4BAA /* Project object */;
			proxyType = 1;
			remoteGlobalIDString = D0D1216C19E87B05005E4BAA;
			remoteInfo = SourceKittenFramework;
		};
		D0D1217919E87B05005E4BAA /* PBXContainerItemProxy */ = {
			isa = PBXContainerItemProxy;
			containerPortal = D0D1211019E87861005E4BAA /* Project object */;
			proxyType = 1;
			remoteGlobalIDString = D0D1216C19E87B05005E4BAA;
			remoteInfo = SourceKittenFramework;
		};
/* End PBXContainerItemProxy section */

/* Begin PBXCopyFilesBuildPhase section */
		6CCFCF291CFEF6D3003239EB /* Embed Frameworks into SwiftLintFramework.framework */ = {
			isa = PBXCopyFilesBuildPhase;
			buildActionMask = 2147483647;
			dstPath = SwiftLintFramework.framework/Versions/Current/Frameworks;
			dstSubfolderSpec = 10;
			files = (
				6CCFCF301CFEF742003239EB /* Yaml.framework in Embed Frameworks into SwiftLintFramework.framework */,
				6CCFCF2A1CFEF729003239EB /* Commandant.framework in Embed Frameworks into SwiftLintFramework.framework */,
				6CCFCF2C1CFEF72D003239EB /* Result.framework in Embed Frameworks into SwiftLintFramework.framework */,
				6CCFCF2D1CFEF731003239EB /* SourceKittenFramework.framework in Embed Frameworks into SwiftLintFramework.framework */,
				6CCFCF2E1CFEF73A003239EB /* SWXMLHash.framework in Embed Frameworks into SwiftLintFramework.framework */,
				6CCFCF2F1CFEF73E003239EB /* SwiftyTextTable.framework in Embed Frameworks into SwiftLintFramework.framework */,
			);
			name = "Embed Frameworks into SwiftLintFramework.framework";
			runOnlyForDeploymentPostprocessing = 0;
		};
		D0AAAB5319FB0960007B24B3 /* Embed Frameworks */ = {
			isa = PBXCopyFilesBuildPhase;
			buildActionMask = 2147483647;
			dstPath = "";
			dstSubfolderSpec = 10;
			files = (
				D0AAAB5019FB0960007B24B3 /* SwiftLintFramework.framework in Embed Frameworks */,
			);
			name = "Embed Frameworks";
			runOnlyForDeploymentPostprocessing = 0;
		};
/* End PBXCopyFilesBuildPhase section */

/* Begin PBXFileReference section */
		006ECFC31C44E99E00EF6364 /* LegacyConstantRule.swift */ = {isa = PBXFileReference; fileEncoding = 4; lastKnownFileType = sourcecode.swift; path = LegacyConstantRule.swift; sourceTree = "<group>"; };
		02FD8AEE1BFC18D60014BFFB /* ExtendedNSStringTests.swift */ = {isa = PBXFileReference; fileEncoding = 4; lastKnownFileType = sourcecode.swift; path = ExtendedNSStringTests.swift; sourceTree = "<group>"; };
		094384FF1D5D2382009168CF /* WeakDelegateRule.swift */ = {isa = PBXFileReference; fileEncoding = 4; lastKnownFileType = sourcecode.swift; path = WeakDelegateRule.swift; sourceTree = "<group>"; };
		094385021D5D4F78009168CF /* PrivateOutletRule.swift */ = {isa = PBXFileReference; fileEncoding = 4; lastKnownFileType = sourcecode.swift; path = PrivateOutletRule.swift; sourceTree = "<group>"; };
		1E82D5581D7775C7009553D7 /* ClosureSpacingRule.swift */ = {isa = PBXFileReference; fileEncoding = 4; lastKnownFileType = sourcecode.swift; path = ClosureSpacingRule.swift; sourceTree = "<group>"; };
		1EC163511D5992D900DD2928 /* VerticalWhitespaceRule.swift */ = {isa = PBXFileReference; fileEncoding = 4; lastKnownFileType = sourcecode.swift; path = VerticalWhitespaceRule.swift; sourceTree = "<group>"; };
		1F11B3CE1C252F23002E8FA8 /* ClosingBraceRule.swift */ = {isa = PBXFileReference; fileEncoding = 4; lastKnownFileType = sourcecode.swift; path = ClosingBraceRule.swift; sourceTree = "<group>"; };
		24B4DF0B1D6DFA370097803B /* RedundantNilCoalescingRule.swift */ = {isa = PBXFileReference; fileEncoding = 4; lastKnownFileType = sourcecode.swift; path = RedundantNilCoalescingRule.swift; sourceTree = "<group>"; };
		24E17F701B1481FF008195BE /* File+Cache.swift */ = {isa = PBXFileReference; fileEncoding = 4; lastKnownFileType = sourcecode.swift; path = "File+Cache.swift"; sourceTree = "<group>"; };
		2E02005E1C54BF680024D09D /* CyclomaticComplexityRule.swift */ = {isa = PBXFileReference; fileEncoding = 4; lastKnownFileType = sourcecode.swift; path = CyclomaticComplexityRule.swift; sourceTree = "<group>"; };
		2E336D191DF08AF200CCFE77 /* EmojiReporter.swift */ = {isa = PBXFileReference; fileEncoding = 4; lastKnownFileType = sourcecode.swift; path = EmojiReporter.swift; sourceTree = "<group>"; };
		2E5761A91C573B83003271AF /* FunctionParameterCountRule.swift */ = {isa = PBXFileReference; fileEncoding = 4; lastKnownFileType = sourcecode.swift; path = FunctionParameterCountRule.swift; sourceTree = "<group>"; };
		3B0B14531C505D6300BE82F7 /* SeverityConfiguration.swift */ = {isa = PBXFileReference; fileEncoding = 4; lastKnownFileType = sourcecode.swift; path = SeverityConfiguration.swift; sourceTree = "<group>"; };
		3B1150C91C31FC3F00D83B1E /* Yaml+SwiftLint.swift */ = {isa = PBXFileReference; fileEncoding = 4; lastKnownFileType = sourcecode.swift; path = "Yaml+SwiftLint.swift"; sourceTree = "<group>"; };
		3B12C9BF1C3209AC000B423F /* test.yml */ = {isa = PBXFileReference; lastKnownFileType = text; path = test.yml; sourceTree = "<group>"; };
		3B12C9C21C320A53000B423F /* Yaml+SwiftLintTests.swift */ = {isa = PBXFileReference; fileEncoding = 4; lastKnownFileType = sourcecode.swift; path = "Yaml+SwiftLintTests.swift"; sourceTree = "<group>"; };
		3B12C9C41C322032000B423F /* MasterRuleList.swift */ = {isa = PBXFileReference; fileEncoding = 4; lastKnownFileType = sourcecode.swift; path = MasterRuleList.swift; sourceTree = "<group>"; };
		3B12C9C61C3361CB000B423F /* RuleTests.swift */ = {isa = PBXFileReference; fileEncoding = 4; lastKnownFileType = sourcecode.swift; path = RuleTests.swift; sourceTree = "<group>"; };
		3B1DF0111C5148140011BCED /* CustomRules.swift */ = {isa = PBXFileReference; fileEncoding = 4; lastKnownFileType = sourcecode.swift; path = CustomRules.swift; sourceTree = "<group>"; };
		3B30C4A01C3785B300E04027 /* YamlParserTests.swift */ = {isa = PBXFileReference; fileEncoding = 4; lastKnownFileType = sourcecode.swift; path = YamlParserTests.swift; sourceTree = "<group>"; };
		3B5B9FE01C444DA20009AD27 /* Array+SwiftLint.swift */ = {isa = PBXFileReference; fileEncoding = 4; lastKnownFileType = sourcecode.swift; path = "Array+SwiftLint.swift"; sourceTree = "<group>"; };
		3B828E521C546468000D180E /* RuleConfiguration.swift */ = {isa = PBXFileReference; fileEncoding = 4; lastKnownFileType = sourcecode.swift; path = RuleConfiguration.swift; sourceTree = "<group>"; };
		3BA79C9A1C4767910057E705 /* NSRange+SwiftLint.swift */ = {isa = PBXFileReference; fileEncoding = 4; lastKnownFileType = sourcecode.swift; path = "NSRange+SwiftLint.swift"; sourceTree = "<group>"; };
		3BB47D821C514E8100AE6A10 /* RegexConfiguration.swift */ = {isa = PBXFileReference; fileEncoding = 4; lastKnownFileType = sourcecode.swift; path = RegexConfiguration.swift; sourceTree = "<group>"; };
		3BB47D841C51D80000AE6A10 /* NSRegularExpression+SwiftLint.swift */ = {isa = PBXFileReference; fileEncoding = 4; lastKnownFileType = sourcecode.swift; path = "NSRegularExpression+SwiftLint.swift"; sourceTree = "<group>"; };
		3BB47D861C51DE6E00AE6A10 /* CustomRulesTests.swift */ = {isa = PBXFileReference; fileEncoding = 4; lastKnownFileType = sourcecode.swift; path = CustomRulesTests.swift; sourceTree = "<group>"; };
		3BBF2F9C1C640A0F006CD775 /* SwiftyTextTable.framework */ = {isa = PBXFileReference; lastKnownFileType = wrapper.framework; path = SwiftyTextTable.framework; sourceTree = BUILT_PRODUCTS_DIR; };
		3BCC04CC1C4F5694006073C3 /* ConfigurationError.swift */ = {isa = PBXFileReference; fileEncoding = 4; lastKnownFileType = sourcecode.swift; path = ConfigurationError.swift; sourceTree = "<group>"; };
		3BCC04CF1C4F56D3006073C3 /* SeverityLevelsConfiguration.swift */ = {isa = PBXFileReference; fileEncoding = 4; lastKnownFileType = sourcecode.swift; path = SeverityLevelsConfiguration.swift; sourceTree = "<group>"; };
		3BCC04D01C4F56D3006073C3 /* NameConfiguration.swift */ = {isa = PBXFileReference; fileEncoding = 4; lastKnownFileType = sourcecode.swift; path = NameConfiguration.swift; sourceTree = "<group>"; };
		3BCC04D31C502BAB006073C3 /* RuleConfigurationTests.swift */ = {isa = PBXFileReference; fileEncoding = 4; lastKnownFileType = sourcecode.swift; path = RuleConfigurationTests.swift; sourceTree = "<group>"; };
		3BD9CD3C1C37175B009A5D25 /* YamlParser.swift */ = {isa = PBXFileReference; fileEncoding = 4; lastKnownFileType = sourcecode.swift; path = YamlParser.swift; sourceTree = "<group>"; };
		3BDB224A1C345B4900473680 /* ProjectMock */ = {isa = PBXFileReference; lastKnownFileType = folder; path = ProjectMock; sourceTree = "<group>"; };
		4A9A3A391DC1D75F00DF5183 /* HTMLReporter.swift */ = {isa = PBXFileReference; fileEncoding = 4; lastKnownFileType = sourcecode.swift; path = HTMLReporter.swift; sourceTree = "<group>"; };
		4DB7815C1CAD690100BC4723 /* LegacyCGGeometryFunctionsRule.swift */ = {isa = PBXFileReference; fileEncoding = 4; lastKnownFileType = sourcecode.swift; path = LegacyCGGeometryFunctionsRule.swift; sourceTree = "<group>"; };
		4DCB8E7D1CBE43640070FCF0 /* RegexHelpers.swift */ = {isa = PBXFileReference; fileEncoding = 4; lastKnownFileType = sourcecode.swift; path = RegexHelpers.swift; sourceTree = "<group>"; };
		5499CA961A2394B700783309 /* Components.plist */ = {isa = PBXFileReference; lastKnownFileType = text.plist.xml; path = Components.plist; sourceTree = "<group>"; };
		5499CA971A2394B700783309 /* Info.plist */ = {isa = PBXFileReference; lastKnownFileType = text.plist.xml; path = Info.plist; sourceTree = "<group>"; };
		57ED82791CF65183002B3513 /* JUnitReporter.swift */ = {isa = PBXFileReference; fileEncoding = 4; lastKnownFileType = sourcecode.swift; path = JUnitReporter.swift; sourceTree = "<group>"; };
		65454F451B14D73800319A6C /* ControlStatementRule.swift */ = {isa = PBXFileReference; fileEncoding = 4; lastKnownFileType = sourcecode.swift; path = ControlStatementRule.swift; sourceTree = "<group>"; };
		692B1EB11BD7E00F00EAABFF /* OpeningBraceRule.swift */ = {isa = PBXFileReference; fileEncoding = 4; lastKnownFileType = sourcecode.swift; path = OpeningBraceRule.swift; sourceTree = "<group>"; };
		692B60AB1BD8F2E700C7AA22 /* StatementPositionRule.swift */ = {isa = PBXFileReference; fileEncoding = 4; lastKnownFileType = sourcecode.swift; path = StatementPositionRule.swift; sourceTree = "<group>"; };
		695BE9CE1BDFD92B0071E985 /* CommaRule.swift */ = {isa = PBXFileReference; fileEncoding = 4; lastKnownFileType = sourcecode.swift; path = CommaRule.swift; sourceTree = "<group>"; };
		6C7045431C6ADA450003F15A /* SourceKitCrashTests.swift */ = {isa = PBXFileReference; fileEncoding = 4; lastKnownFileType = sourcecode.swift; path = SourceKitCrashTests.swift; sourceTree = "<group>"; };
		6CB514E81C760C6900FA02C4 /* Structure+SwiftLint.swift */ = {isa = PBXFileReference; fileEncoding = 4; lastKnownFileType = sourcecode.swift; path = "Structure+SwiftLint.swift"; sourceTree = "<group>"; };
		6CC4259A1C77046200AEA885 /* SyntaxMap+SwiftLint.swift */ = {isa = PBXFileReference; fileEncoding = 4; lastKnownFileType = sourcecode.swift; path = "SyntaxMap+SwiftLint.swift"; sourceTree = "<group>"; };
		725094881D0855760039B353 /* StatementPositionConfiguration.swift */ = {isa = PBXFileReference; fileEncoding = 4; lastKnownFileType = sourcecode.swift; path = StatementPositionConfiguration.swift; sourceTree = "<group>"; };
		78F032441D7C877800BE709A /* OverriddenSuperCallRule.swift */ = {isa = PBXFileReference; fileEncoding = 4; lastKnownFileType = sourcecode.swift; path = OverriddenSuperCallRule.swift; sourceTree = "<group>"; };
		78F032471D7D614300BE709A /* OverridenSuperCallConfiguration.swift */ = {isa = PBXFileReference; fileEncoding = 4; lastKnownFileType = sourcecode.swift; path = OverridenSuperCallConfiguration.swift; sourceTree = "<group>"; };
		7C0C2E791D2866CB0076435A /* ExplicitInitRule.swift */ = {isa = PBXFileReference; fileEncoding = 4; lastKnownFileType = sourcecode.swift; path = ExplicitInitRule.swift; sourceTree = "<group>"; };
		83894F211B0C928A006214E1 /* RulesCommand.swift */ = {isa = PBXFileReference; fileEncoding = 4; lastKnownFileType = sourcecode.swift; path = RulesCommand.swift; sourceTree = "<group>"; };
		83D71E261B131EB5000395DE /* RuleDescription.swift */ = {isa = PBXFileReference; fileEncoding = 4; lastKnownFileType = sourcecode.swift; path = RuleDescription.swift; sourceTree = "<group>"; };
		856651A61D6B395F005E6B29 /* MarkRule.swift */ = {isa = PBXFileReference; fileEncoding = 4; lastKnownFileType = sourcecode.swift; path = MarkRule.swift; sourceTree = "<group>"; };
		93E0C3CD1D67BD7F007FA25D /* ConditionalReturnsOnNewline.swift */ = {isa = PBXFileReference; fileEncoding = 4; lastKnownFileType = sourcecode.swift; path = ConditionalReturnsOnNewline.swift; sourceTree = "<group>"; };
		B2902A0B1D66815600BFCCF7 /* PrivateUnitTestRule.swift */ = {isa = PBXFileReference; fileEncoding = 4; lastKnownFileType = sourcecode.swift; path = PrivateUnitTestRule.swift; sourceTree = "<group>"; };
		B2902A0D1D6681F700BFCCF7 /* PrivateUnitTestConfiguration.swift */ = {isa = PBXFileReference; fileEncoding = 4; lastKnownFileType = sourcecode.swift; path = PrivateUnitTestConfiguration.swift; sourceTree = "<group>"; };
		B58AEED51C492C7B00E901FD /* ForceUnwrappingRule.swift */ = {isa = PBXFileReference; fileEncoding = 4; lastKnownFileType = sourcecode.swift; path = ForceUnwrappingRule.swift; sourceTree = "<group>"; };
		BF48D2D61CBCCA5F0080BDAE /* TrailingWhitespaceConfiguration.swift */ = {isa = PBXFileReference; fileEncoding = 4; lastKnownFileType = sourcecode.swift; path = TrailingWhitespaceConfiguration.swift; sourceTree = "<group>"; };
		D0D1211B19E87861005E4BAA /* main.swift */ = {isa = PBXFileReference; lastKnownFileType = sourcecode.swift; path = main.swift; sourceTree = "<group>"; usesTabs = 0; };
		D0D1212419E878CC005E4BAA /* Common.xcconfig */ = {isa = PBXFileReference; lastKnownFileType = text.xcconfig; path = Common.xcconfig; sourceTree = "<group>"; };
		D0D1212619E878CC005E4BAA /* Debug.xcconfig */ = {isa = PBXFileReference; lastKnownFileType = text.xcconfig; path = Debug.xcconfig; sourceTree = "<group>"; };
		D0D1212719E878CC005E4BAA /* Profile.xcconfig */ = {isa = PBXFileReference; lastKnownFileType = text.xcconfig; path = Profile.xcconfig; sourceTree = "<group>"; };
		D0D1212819E878CC005E4BAA /* Release.xcconfig */ = {isa = PBXFileReference; lastKnownFileType = text.xcconfig; path = Release.xcconfig; sourceTree = "<group>"; };
		D0D1212919E878CC005E4BAA /* Test.xcconfig */ = {isa = PBXFileReference; lastKnownFileType = text.xcconfig; path = Test.xcconfig; sourceTree = "<group>"; };
		D0D1212B19E878CC005E4BAA /* Application.xcconfig */ = {isa = PBXFileReference; lastKnownFileType = text.xcconfig; path = Application.xcconfig; sourceTree = "<group>"; };
		D0D1212C19E878CC005E4BAA /* Framework.xcconfig */ = {isa = PBXFileReference; lastKnownFileType = text.xcconfig; path = Framework.xcconfig; sourceTree = "<group>"; };
		D0D1212D19E878CC005E4BAA /* StaticLibrary.xcconfig */ = {isa = PBXFileReference; lastKnownFileType = text.xcconfig; path = StaticLibrary.xcconfig; sourceTree = "<group>"; };
		D0D1212F19E878CC005E4BAA /* iOS-Application.xcconfig */ = {isa = PBXFileReference; lastKnownFileType = text.xcconfig; path = "iOS-Application.xcconfig"; sourceTree = "<group>"; };
		D0D1213019E878CC005E4BAA /* iOS-Base.xcconfig */ = {isa = PBXFileReference; lastKnownFileType = text.xcconfig; path = "iOS-Base.xcconfig"; sourceTree = "<group>"; };
		D0D1213119E878CC005E4BAA /* iOS-Framework.xcconfig */ = {isa = PBXFileReference; lastKnownFileType = text.xcconfig; path = "iOS-Framework.xcconfig"; sourceTree = "<group>"; };
		D0D1213219E878CC005E4BAA /* iOS-StaticLibrary.xcconfig */ = {isa = PBXFileReference; lastKnownFileType = text.xcconfig; path = "iOS-StaticLibrary.xcconfig"; sourceTree = "<group>"; };
		D0D1213419E878CC005E4BAA /* Mac-Application.xcconfig */ = {isa = PBXFileReference; lastKnownFileType = text.xcconfig; path = "Mac-Application.xcconfig"; sourceTree = "<group>"; };
		D0D1213519E878CC005E4BAA /* Mac-Base.xcconfig */ = {isa = PBXFileReference; lastKnownFileType = text.xcconfig; path = "Mac-Base.xcconfig"; sourceTree = "<group>"; };
		D0D1213619E878CC005E4BAA /* Mac-DynamicLibrary.xcconfig */ = {isa = PBXFileReference; lastKnownFileType = text.xcconfig; path = "Mac-DynamicLibrary.xcconfig"; sourceTree = "<group>"; };
		D0D1213719E878CC005E4BAA /* Mac-Framework.xcconfig */ = {isa = PBXFileReference; lastKnownFileType = text.xcconfig; path = "Mac-Framework.xcconfig"; sourceTree = "<group>"; };
		D0D1213819E878CC005E4BAA /* Mac-StaticLibrary.xcconfig */ = {isa = PBXFileReference; lastKnownFileType = text.xcconfig; path = "Mac-StaticLibrary.xcconfig"; sourceTree = "<group>"; };
		D0D1213919E878CC005E4BAA /* README.md */ = {isa = PBXFileReference; lastKnownFileType = net.daringfireball.markdown; path = README.md; sourceTree = "<group>"; };
		D0D1216D19E87B05005E4BAA /* SwiftLintFramework.framework */ = {isa = PBXFileReference; explicitFileType = wrapper.framework; includeInIndex = 0; path = SwiftLintFramework.framework; sourceTree = BUILT_PRODUCTS_DIR; };
		D0D1217019E87B05005E4BAA /* Info.plist */ = {isa = PBXFileReference; lastKnownFileType = text.plist.xml; path = Info.plist; sourceTree = "<group>"; };
		D0D1217719E87B05005E4BAA /* SwiftLintFrameworkTests.xctest */ = {isa = PBXFileReference; explicitFileType = wrapper.cfbundle; includeInIndex = 0; path = SwiftLintFrameworkTests.xctest; sourceTree = BUILT_PRODUCTS_DIR; };
		D0D1217D19E87B05005E4BAA /* Info.plist */ = {isa = PBXFileReference; lastKnownFileType = text.plist.xml; path = Info.plist; sourceTree = "<group>"; };
		D0E7B63219E9C64500EDBA4D /* swiftlint.app */ = {isa = PBXFileReference; explicitFileType = wrapper.application; includeInIndex = 0; path = swiftlint.app; sourceTree = BUILT_PRODUCTS_DIR; };
		D40F83871DE9179200524C62 /* TrailingCommaConfiguration.swift */ = {isa = PBXFileReference; fileEncoding = 4; lastKnownFileType = sourcecode.swift; path = TrailingCommaConfiguration.swift; sourceTree = "<group>"; };
		D41E7E0A1DF9DABB0065259A /* RedundantStringEnumValueRule.swift */ = {isa = PBXFileReference; fileEncoding = 4; lastKnownFileType = sourcecode.swift; path = RedundantStringEnumValueRule.swift; sourceTree = "<group>"; };
		D4348EE91C46122C007707FB /* FunctionBodyLengthRuleTests.swift */ = {isa = PBXFileReference; fileEncoding = 4; lastKnownFileType = sourcecode.swift; path = FunctionBodyLengthRuleTests.swift; sourceTree = "<group>"; };
		D43DB1071DC573DA00281215 /* ImplicitGetterRule.swift */ = {isa = PBXFileReference; fileEncoding = 4; lastKnownFileType = sourcecode.swift; path = ImplicitGetterRule.swift; sourceTree = "<group>"; };
		D442541E1DB87C3D00492EA4 /* ValidIBInspectableRule.swift */ = {isa = PBXFileReference; fileEncoding = 4; lastKnownFileType = sourcecode.swift; path = ValidIBInspectableRule.swift; sourceTree = "<group>"; };
		D44254251DB9C12300492EA4 /* SyntacticSugarRule.swift */ = {isa = PBXFileReference; fileEncoding = 4; lastKnownFileType = sourcecode.swift; path = SyntacticSugarRule.swift; sourceTree = "<group>"; };
		D44AD2741C0AA3730048F7B0 /* LegacyConstructorRule.swift */ = {isa = PBXFileReference; fileEncoding = 4; lastKnownFileType = sourcecode.swift; path = LegacyConstructorRule.swift; sourceTree = "<group>"; };
		D46252531DF63FB200BE2CA1 /* NumberSeparatorRule.swift */ = {isa = PBXFileReference; fileEncoding = 4; lastKnownFileType = sourcecode.swift; path = NumberSeparatorRule.swift; sourceTree = "<group>"; };
		D46E041C1DE3712C00728374 /* TrailingCommaRule.swift */ = {isa = PBXFileReference; fileEncoding = 4; lastKnownFileType = sourcecode.swift; path = TrailingCommaRule.swift; sourceTree = "<group>"; };
		D47A510D1DB29EEB00A4CC21 /* SwitchCaseOnNewlineRule.swift */ = {isa = PBXFileReference; fileEncoding = 4; lastKnownFileType = sourcecode.swift; path = SwitchCaseOnNewlineRule.swift; sourceTree = "<group>"; };
<<<<<<< HEAD
		D47A510F1DB2DD4800A4CC21 /* AttributesRule.swift */ = {isa = PBXFileReference; fileEncoding = 4; lastKnownFileType = sourcecode.swift; path = AttributesRule.swift; sourceTree = "<group>"; };
		D4998DE61DF191380006E05D /* AttributesRuleTests.swift */ = {isa = PBXFileReference; fileEncoding = 4; lastKnownFileType = sourcecode.swift; path = AttributesRuleTests.swift; sourceTree = "<group>"; };
		D4C4A34A1DEA4FD700E0E04C /* AttributesConfiguration.swift */ = {isa = PBXFileReference; fileEncoding = 4; lastKnownFileType = sourcecode.swift; path = AttributesConfiguration.swift; sourceTree = "<group>"; };
=======
		D4998DE81DF194F20006E05D /* FileHeaderRuleTests.swift */ = {isa = PBXFileReference; fileEncoding = 4; lastKnownFileType = sourcecode.swift; path = FileHeaderRuleTests.swift; sourceTree = "<group>"; };
		D4C4A34D1DEA877200E0E04C /* FileHeaderRule.swift */ = {isa = PBXFileReference; fileEncoding = 4; lastKnownFileType = sourcecode.swift; path = FileHeaderRule.swift; sourceTree = "<group>"; };
		D4C4A3511DEFBBB700E0E04C /* FileHeaderConfiguration.swift */ = {isa = PBXFileReference; fileEncoding = 4; lastKnownFileType = sourcecode.swift; path = FileHeaderConfiguration.swift; sourceTree = "<group>"; };
>>>>>>> 205c3081
		D4DAE8BB1DE14E8F00B0AE7A /* NimbleOperatorRule.swift */ = {isa = PBXFileReference; fileEncoding = 4; lastKnownFileType = sourcecode.swift; path = NimbleOperatorRule.swift; sourceTree = "<group>"; };
		DAD3BE491D6ECD9500660239 /* PrivateOutletRuleConfiguration.swift */ = {isa = PBXFileReference; fileEncoding = 4; lastKnownFileType = sourcecode.swift; path = PrivateOutletRuleConfiguration.swift; sourceTree = "<group>"; };
		E57B23C01B1D8BF000DEA512 /* ReturnArrowWhitespaceRule.swift */ = {isa = PBXFileReference; fileEncoding = 4; lastKnownFileType = sourcecode.swift; path = ReturnArrowWhitespaceRule.swift; sourceTree = "<group>"; };
		E5A167C81B25A0B000CF2D03 /* OperatorFunctionWhitespaceRule.swift */ = {isa = PBXFileReference; fileEncoding = 4; lastKnownFileType = sourcecode.swift; path = OperatorFunctionWhitespaceRule.swift; sourceTree = "<group>"; };
		E802ECFF1C56A56000A35AE1 /* Benchmark.swift */ = {isa = PBXFileReference; fileEncoding = 4; lastKnownFileType = sourcecode.swift; path = Benchmark.swift; sourceTree = "<group>"; };
		E809EDA01B8A71DF00399043 /* Configuration.swift */ = {isa = PBXFileReference; fileEncoding = 4; lastKnownFileType = sourcecode.swift; path = Configuration.swift; sourceTree = "<group>"; };
		E809EDA21B8A73FB00399043 /* ConfigurationTests.swift */ = {isa = PBXFileReference; fileEncoding = 4; lastKnownFileType = sourcecode.swift; path = ConfigurationTests.swift; sourceTree = "<group>"; };
		E80E018C1B92C0F60078EB70 /* Command.swift */ = {isa = PBXFileReference; fileEncoding = 4; lastKnownFileType = sourcecode.swift; path = Command.swift; sourceTree = "<group>"; };
		E80E018E1B92C1350078EB70 /* Region.swift */ = {isa = PBXFileReference; fileEncoding = 4; lastKnownFileType = sourcecode.swift; path = Region.swift; sourceTree = "<group>"; };
		E81224991B04F85B001783D2 /* TestHelpers.swift */ = {isa = PBXFileReference; fileEncoding = 4; lastKnownFileType = sourcecode.swift; path = TestHelpers.swift; sourceTree = "<group>"; };
		E812249B1B04FADC001783D2 /* Linter.swift */ = {isa = PBXFileReference; fileEncoding = 4; lastKnownFileType = sourcecode.swift; path = Linter.swift; sourceTree = "<group>"; };
		E816194B1BFBF35D00946723 /* SwiftDeclarationKind+SwiftLint.swift */ = {isa = PBXFileReference; fileEncoding = 4; lastKnownFileType = sourcecode.swift; path = "SwiftDeclarationKind+SwiftLint.swift"; sourceTree = "<group>"; };
		E816194D1BFBFEAB00946723 /* ForceTryRule.swift */ = {isa = PBXFileReference; fileEncoding = 4; lastKnownFileType = sourcecode.swift; path = ForceTryRule.swift; sourceTree = "<group>"; };
		E81619521BFC162C00946723 /* QueuedPrint.swift */ = {isa = PBXFileReference; fileEncoding = 4; lastKnownFileType = sourcecode.swift; path = QueuedPrint.swift; sourceTree = "<group>"; };
		E81CDE701C00FEAA00B430F6 /* ValidDocsRule.swift */ = {isa = PBXFileReference; fileEncoding = 4; lastKnownFileType = sourcecode.swift; path = ValidDocsRule.swift; sourceTree = "<group>"; };
		E81FB3E31C6D507B00DC988F /* CommonOptions.swift */ = {isa = PBXFileReference; fileEncoding = 4; lastKnownFileType = sourcecode.swift; path = CommonOptions.swift; sourceTree = "<group>"; };
		E832F10A1B17E2F5003F265F /* NSFileManager+SwiftLint.swift */ = {isa = PBXFileReference; fileEncoding = 4; lastKnownFileType = sourcecode.swift; path = "NSFileManager+SwiftLint.swift"; sourceTree = "<group>"; };
		E832F10C1B17E725003F265F /* IntegrationTests.swift */ = {isa = PBXFileReference; fileEncoding = 4; lastKnownFileType = sourcecode.swift; path = IntegrationTests.swift; sourceTree = "<group>"; };
		E83A0B341A5D382B0041A60A /* VersionCommand.swift */ = {isa = PBXFileReference; fileEncoding = 4; lastKnownFileType = sourcecode.swift; path = VersionCommand.swift; sourceTree = "<group>"; };
		E847F0A81BFBBABD00EA9363 /* EmptyCountRule.swift */ = {isa = PBXFileReference; fileEncoding = 4; lastKnownFileType = sourcecode.swift; path = EmptyCountRule.swift; sourceTree = "<group>"; };
		E849FF271BF9481A009AE999 /* MissingDocsRule.swift */ = {isa = PBXFileReference; fileEncoding = 4; lastKnownFileType = sourcecode.swift; path = MissingDocsRule.swift; sourceTree = "<group>"; };
		E84E07461C13F95300F11122 /* AutoCorrectCommand.swift */ = {isa = PBXFileReference; fileEncoding = 4; lastKnownFileType = sourcecode.swift; path = AutoCorrectCommand.swift; sourceTree = "<group>"; };
		E861519A1B0573B900C54AC0 /* LintCommand.swift */ = {isa = PBXFileReference; fileEncoding = 4; lastKnownFileType = sourcecode.swift; path = LintCommand.swift; sourceTree = "<group>"; };
		E86396C11BADAAE5002C9E88 /* Reporter.swift */ = {isa = PBXFileReference; fileEncoding = 4; lastKnownFileType = sourcecode.swift; path = Reporter.swift; sourceTree = "<group>"; };
		E86396C41BADAC15002C9E88 /* XcodeReporter.swift */ = {isa = PBXFileReference; fileEncoding = 4; lastKnownFileType = sourcecode.swift; path = XcodeReporter.swift; sourceTree = "<group>"; };
		E86396C61BADAFE6002C9E88 /* ReporterTests.swift */ = {isa = PBXFileReference; fileEncoding = 4; lastKnownFileType = sourcecode.swift; path = ReporterTests.swift; sourceTree = "<group>"; };
		E86396C81BADB2B9002C9E88 /* JSONReporter.swift */ = {isa = PBXFileReference; fileEncoding = 4; lastKnownFileType = sourcecode.swift; path = JSONReporter.swift; sourceTree = "<group>"; };
		E86396CA1BADB519002C9E88 /* CSVReporter.swift */ = {isa = PBXFileReference; fileEncoding = 4; lastKnownFileType = sourcecode.swift; path = CSVReporter.swift; sourceTree = "<group>"; };
		E868473B1A587C6E0043DC65 /* sourcekitd.framework */ = {isa = PBXFileReference; lastKnownFileType = wrapper.framework; name = sourcekitd.framework; path = Toolchains/XcodeDefault.xctoolchain/usr/lib/sourcekitd.framework; sourceTree = DEVELOPER_DIR; };
		E876BFBD1B07828500114ED5 /* SourceKittenFramework.framework */ = {isa = PBXFileReference; lastKnownFileType = wrapper.framework; path = SourceKittenFramework.framework; sourceTree = BUILT_PRODUCTS_DIR; };
		E87E4A041BFB927C00FCFE46 /* TrailingSemicolonRule.swift */ = {isa = PBXFileReference; fileEncoding = 4; lastKnownFileType = sourcecode.swift; path = TrailingSemicolonRule.swift; sourceTree = "<group>"; };
		E87E4A081BFB9CAE00FCFE46 /* SyntaxKind+SwiftLint.swift */ = {isa = PBXFileReference; fileEncoding = 4; lastKnownFileType = sourcecode.swift; path = "SyntaxKind+SwiftLint.swift"; sourceTree = "<group>"; };
		E88DEA6A1B0983FE00A66CB0 /* StyleViolation.swift */ = {isa = PBXFileReference; fileEncoding = 4; lastKnownFileType = sourcecode.swift; path = StyleViolation.swift; sourceTree = "<group>"; };
		E88DEA6E1B09843F00A66CB0 /* Location.swift */ = {isa = PBXFileReference; fileEncoding = 4; lastKnownFileType = sourcecode.swift; path = Location.swift; sourceTree = "<group>"; };
		E88DEA701B09847500A66CB0 /* ViolationSeverity.swift */ = {isa = PBXFileReference; fileEncoding = 4; lastKnownFileType = sourcecode.swift; path = ViolationSeverity.swift; sourceTree = "<group>"; };
		E88DEA721B0984C400A66CB0 /* String+SwiftLint.swift */ = {isa = PBXFileReference; fileEncoding = 4; lastKnownFileType = sourcecode.swift; path = "String+SwiftLint.swift"; sourceTree = "<group>"; };
		E88DEA741B09852000A66CB0 /* File+SwiftLint.swift */ = {isa = PBXFileReference; fileEncoding = 4; lastKnownFileType = sourcecode.swift; path = "File+SwiftLint.swift"; sourceTree = "<group>"; };
		E88DEA761B098D0C00A66CB0 /* Rule.swift */ = {isa = PBXFileReference; fileEncoding = 4; lastKnownFileType = sourcecode.swift; path = Rule.swift; sourceTree = "<group>"; };
		E88DEA781B098D4400A66CB0 /* RuleParameter.swift */ = {isa = PBXFileReference; fileEncoding = 4; lastKnownFileType = sourcecode.swift; path = RuleParameter.swift; sourceTree = "<group>"; };
		E88DEA7B1B098D7D00A66CB0 /* LineLengthRule.swift */ = {isa = PBXFileReference; fileEncoding = 4; lastKnownFileType = sourcecode.swift; path = LineLengthRule.swift; sourceTree = "<group>"; };
		E88DEA7D1B098F2A00A66CB0 /* LeadingWhitespaceRule.swift */ = {isa = PBXFileReference; fileEncoding = 4; lastKnownFileType = sourcecode.swift; path = LeadingWhitespaceRule.swift; sourceTree = "<group>"; };
		E88DEA7F1B09903300A66CB0 /* ForceCastRule.swift */ = {isa = PBXFileReference; fileEncoding = 4; lastKnownFileType = sourcecode.swift; path = ForceCastRule.swift; sourceTree = "<group>"; };
		E88DEA811B0990A700A66CB0 /* TodoRule.swift */ = {isa = PBXFileReference; fileEncoding = 4; lastKnownFileType = sourcecode.swift; path = TodoRule.swift; sourceTree = "<group>"; };
		E88DEA831B0990F500A66CB0 /* ColonRule.swift */ = {isa = PBXFileReference; fileEncoding = 4; lastKnownFileType = sourcecode.swift; path = ColonRule.swift; sourceTree = "<group>"; };
		E88DEA851B0991BF00A66CB0 /* TrailingWhitespaceRule.swift */ = {isa = PBXFileReference; fileEncoding = 4; lastKnownFileType = sourcecode.swift; path = TrailingWhitespaceRule.swift; sourceTree = "<group>"; };
		E88DEA871B09924C00A66CB0 /* TrailingNewlineRule.swift */ = {isa = PBXFileReference; fileEncoding = 4; lastKnownFileType = sourcecode.swift; path = TrailingNewlineRule.swift; sourceTree = "<group>"; };
		E88DEA891B0992B300A66CB0 /* FileLengthRule.swift */ = {isa = PBXFileReference; fileEncoding = 4; lastKnownFileType = sourcecode.swift; path = FileLengthRule.swift; sourceTree = "<group>"; };
		E88DEA8B1B0999A000A66CB0 /* ASTRule.swift */ = {isa = PBXFileReference; fileEncoding = 4; lastKnownFileType = sourcecode.swift; path = ASTRule.swift; sourceTree = "<group>"; };
		E88DEA8D1B0999CD00A66CB0 /* TypeBodyLengthRule.swift */ = {isa = PBXFileReference; fileEncoding = 4; lastKnownFileType = sourcecode.swift; path = TypeBodyLengthRule.swift; sourceTree = "<group>"; };
		E88DEA8F1B099A3100A66CB0 /* FunctionBodyLengthRule.swift */ = {isa = PBXFileReference; fileEncoding = 4; lastKnownFileType = sourcecode.swift; path = FunctionBodyLengthRule.swift; sourceTree = "<group>"; };
		E88DEA911B099B1F00A66CB0 /* TypeNameRule.swift */ = {isa = PBXFileReference; fileEncoding = 4; lastKnownFileType = sourcecode.swift; path = TypeNameRule.swift; sourceTree = "<group>"; };
		E88DEA931B099C0900A66CB0 /* VariableNameRule.swift */ = {isa = PBXFileReference; fileEncoding = 4; lastKnownFileType = sourcecode.swift; path = VariableNameRule.swift; sourceTree = "<group>"; };
		E88DEA951B099CF200A66CB0 /* NestingRule.swift */ = {isa = PBXFileReference; fileEncoding = 4; lastKnownFileType = sourcecode.swift; path = NestingRule.swift; sourceTree = "<group>"; };
		E89376AC1B8A701E0025708E /* Yaml.framework */ = {isa = PBXFileReference; lastKnownFileType = wrapper.framework; path = Yaml.framework; sourceTree = BUILT_PRODUCTS_DIR; };
		E8AB1A2D1A649F2100452012 /* libclang.dylib */ = {isa = PBXFileReference; lastKnownFileType = "compiled.mach-o.dylib"; name = libclang.dylib; path = Toolchains/XcodeDefault.xctoolchain/usr/lib/libclang.dylib; sourceTree = DEVELOPER_DIR; };
		E8B067801C13E49600E9E13F /* Configuration+CommandLine.swift */ = {isa = PBXFileReference; fileEncoding = 4; lastKnownFileType = sourcecode.swift; path = "Configuration+CommandLine.swift"; sourceTree = "<group>"; };
		E8B67C3D1C095E6300FDED8E /* Correction.swift */ = {isa = PBXFileReference; fileEncoding = 4; lastKnownFileType = sourcecode.swift; path = Correction.swift; sourceTree = "<group>"; };
		E8BA7E101B07A3EC003E02D0 /* Commandant.framework */ = {isa = PBXFileReference; lastKnownFileType = wrapper.framework; path = Commandant.framework; sourceTree = BUILT_PRODUCTS_DIR; };
		E8BA7E121B07A3F3003E02D0 /* Result.framework */ = {isa = PBXFileReference; lastKnownFileType = wrapper.framework; path = Result.framework; sourceTree = BUILT_PRODUCTS_DIR; };
		E8BB8F9B1B17DE3B00199606 /* RulesTests.swift */ = {isa = PBXFileReference; fileEncoding = 4; lastKnownFileType = sourcecode.swift; path = RulesTests.swift; sourceTree = "<group>"; };
		E8C0DFCC1AD349DB007EE3D4 /* SWXMLHash.framework */ = {isa = PBXFileReference; lastKnownFileType = wrapper.framework; path = SWXMLHash.framework; sourceTree = BUILT_PRODUCTS_DIR; };
		E8EA41161C2D1DBE004F9930 /* CheckstyleReporter.swift */ = {isa = PBXFileReference; fileEncoding = 4; lastKnownFileType = sourcecode.swift; path = CheckstyleReporter.swift; sourceTree = "<group>"; };
		F22314AE1D4F7C77009AD165 /* LegacyNSGeometryFunctionsRule.swift */ = {isa = PBXFileReference; fileEncoding = 4; lastKnownFileType = sourcecode.swift; path = LegacyNSGeometryFunctionsRule.swift; sourceTree = "<group>"; };
		F9D73F021D0CF15E00222FC4 /* test.txt */ = {isa = PBXFileReference; fileEncoding = 4; lastKnownFileType = text; path = test.txt; sourceTree = "<group>"; };
/* End PBXFileReference section */

/* Begin PBXFrameworksBuildPhase section */
		D0D1216919E87B05005E4BAA /* Frameworks */ = {
			isa = PBXFrameworksBuildPhase;
			buildActionMask = 2147483647;
			files = (
				E89376AD1B8A701E0025708E /* Yaml.framework in Frameworks */,
				E876BFBE1B07828500114ED5 /* SourceKittenFramework.framework in Frameworks */,
				E8C0DFCD1AD349DB007EE3D4 /* SWXMLHash.framework in Frameworks */,
				3BBF2F9D1C640A0F006CD775 /* SwiftyTextTable.framework in Frameworks */,
			);
			runOnlyForDeploymentPostprocessing = 0;
		};
		D0D1217419E87B05005E4BAA /* Frameworks */ = {
			isa = PBXFrameworksBuildPhase;
			buildActionMask = 2147483647;
			files = (
				D0D1217819E87B05005E4BAA /* SwiftLintFramework.framework in Frameworks */,
			);
			runOnlyForDeploymentPostprocessing = 0;
		};
		D0E7B62F19E9C64500EDBA4D /* Frameworks */ = {
			isa = PBXFrameworksBuildPhase;
			buildActionMask = 2147483647;
			files = (
				6CB8A80C1D11A7E10052816E /* Commandant.framework in Frameworks */,
				6CB8A80D1D11A7E10052816E /* Result.framework in Frameworks */,
				D0E7B65319E9C6AD00EDBA4D /* SwiftLintFramework.framework in Frameworks */,
			);
			runOnlyForDeploymentPostprocessing = 0;
		};
/* End PBXFrameworksBuildPhase section */

/* Begin PBXGroup section */
		3B12C9BE1C3209AC000B423F /* Resources */ = {
			isa = PBXGroup;
			children = (
				3B12C9BF1C3209AC000B423F /* test.yml */,
				3BDB224A1C345B4900473680 /* ProjectMock */,
				F9D73F021D0CF15E00222FC4 /* test.txt */,
			);
			path = Resources;
			sourceTree = "<group>";
		};
		3BCC04CE1C4F56D3006073C3 /* RuleConfigurations */ = {
			isa = PBXGroup;
			children = (
<<<<<<< HEAD
				D4C4A34A1DEA4FD700E0E04C /* AttributesConfiguration.swift */,
=======
				D4C4A3511DEFBBB700E0E04C /* FileHeaderConfiguration.swift */,
>>>>>>> 205c3081
				3BCC04D01C4F56D3006073C3 /* NameConfiguration.swift */,
				78F032471D7D614300BE709A /* OverridenSuperCallConfiguration.swift */,
				DAD3BE491D6ECD9500660239 /* PrivateOutletRuleConfiguration.swift */,
				B2902A0D1D6681F700BFCCF7 /* PrivateUnitTestConfiguration.swift */,
				3BB47D821C514E8100AE6A10 /* RegexConfiguration.swift */,
				3B0B14531C505D6300BE82F7 /* SeverityConfiguration.swift */,
				3BCC04CF1C4F56D3006073C3 /* SeverityLevelsConfiguration.swift */,
				725094881D0855760039B353 /* StatementPositionConfiguration.swift */,
				D40F83871DE9179200524C62 /* TrailingCommaConfiguration.swift */,
				BF48D2D61CBCCA5F0080BDAE /* TrailingWhitespaceConfiguration.swift */,
			);
			path = RuleConfigurations;
			sourceTree = "<group>";
		};
		4DCB8E7C1CBE43530070FCF0 /* Helpers */ = {
			isa = PBXGroup;
			children = (
				4DCB8E7D1CBE43640070FCF0 /* RegexHelpers.swift */,
			);
			path = Helpers;
			sourceTree = "<group>";
		};
		5499CA981A2394BD00783309 /* Supporting Files */ = {
			isa = PBXGroup;
			children = (
				E8BA7E101B07A3EC003E02D0 /* Commandant.framework */,
				E8BA7E121B07A3F3003E02D0 /* Result.framework */,
				5499CA961A2394B700783309 /* Components.plist */,
				5499CA971A2394B700783309 /* Info.plist */,
			);
			path = "Supporting Files";
			sourceTree = "<group>";
		};
		D0D1210F19E87861005E4BAA = {
			isa = PBXGroup;
			children = (
				D0D1211919E87861005E4BAA /* Products */,
				D0D1211A19E87861005E4BAA /* swiftlint */,
				D0D1216E19E87B05005E4BAA /* SwiftLintFramework */,
				D0D1217B19E87B05005E4BAA /* SwiftLintFrameworkTests */,
			);
			indentWidth = 4;
			sourceTree = "<group>";
			tabWidth = 4;
			usesTabs = 0;
		};
		D0D1211919E87861005E4BAA /* Products */ = {
			isa = PBXGroup;
			children = (
				D0D1216D19E87B05005E4BAA /* SwiftLintFramework.framework */,
				D0D1217719E87B05005E4BAA /* SwiftLintFrameworkTests.xctest */,
				D0E7B63219E9C64500EDBA4D /* swiftlint.app */,
			);
			name = Products;
			sourceTree = "<group>";
		};
		D0D1211A19E87861005E4BAA /* swiftlint */ = {
			isa = PBXGroup;
			children = (
				E802ECFE1C56A54600A35AE1 /* Helpers */,
				E8B0677F1C13E48100E9E13F /* Extensions */,
				E85FF9921C13E35400714267 /* Commands */,
				D0D1211B19E87861005E4BAA /* main.swift */,
				5499CA981A2394BD00783309 /* Supporting Files */,
			);
			name = swiftlint;
			path = Source/swiftlint;
			sourceTree = "<group>";
		};
		D0D1212219E878CC005E4BAA /* Configuration */ = {
			isa = PBXGroup;
			children = (
				D0D1212319E878CC005E4BAA /* Base */,
				D0D1212E19E878CC005E4BAA /* iOS */,
				D0D1213319E878CC005E4BAA /* Mac OS X */,
				D0D1213919E878CC005E4BAA /* README.md */,
			);
			name = Configuration;
			path = Carthage/Checkouts/xcconfigs;
			sourceTree = SOURCE_ROOT;
		};
		D0D1212319E878CC005E4BAA /* Base */ = {
			isa = PBXGroup;
			children = (
				D0D1212419E878CC005E4BAA /* Common.xcconfig */,
				D0D1212519E878CC005E4BAA /* Configurations */,
				D0D1212A19E878CC005E4BAA /* Targets */,
			);
			path = Base;
			sourceTree = "<group>";
		};
		D0D1212519E878CC005E4BAA /* Configurations */ = {
			isa = PBXGroup;
			children = (
				D0D1212619E878CC005E4BAA /* Debug.xcconfig */,
				D0D1212719E878CC005E4BAA /* Profile.xcconfig */,
				D0D1212819E878CC005E4BAA /* Release.xcconfig */,
				D0D1212919E878CC005E4BAA /* Test.xcconfig */,
			);
			path = Configurations;
			sourceTree = "<group>";
		};
		D0D1212A19E878CC005E4BAA /* Targets */ = {
			isa = PBXGroup;
			children = (
				D0D1212B19E878CC005E4BAA /* Application.xcconfig */,
				D0D1212C19E878CC005E4BAA /* Framework.xcconfig */,
				D0D1212D19E878CC005E4BAA /* StaticLibrary.xcconfig */,
			);
			path = Targets;
			sourceTree = "<group>";
		};
		D0D1212E19E878CC005E4BAA /* iOS */ = {
			isa = PBXGroup;
			children = (
				D0D1212F19E878CC005E4BAA /* iOS-Application.xcconfig */,
				D0D1213019E878CC005E4BAA /* iOS-Base.xcconfig */,
				D0D1213119E878CC005E4BAA /* iOS-Framework.xcconfig */,
				D0D1213219E878CC005E4BAA /* iOS-StaticLibrary.xcconfig */,
			);
			path = iOS;
			sourceTree = "<group>";
		};
		D0D1213319E878CC005E4BAA /* Mac OS X */ = {
			isa = PBXGroup;
			children = (
				D0D1213419E878CC005E4BAA /* Mac-Application.xcconfig */,
				D0D1213519E878CC005E4BAA /* Mac-Base.xcconfig */,
				D0D1213619E878CC005E4BAA /* Mac-DynamicLibrary.xcconfig */,
				D0D1213719E878CC005E4BAA /* Mac-Framework.xcconfig */,
				D0D1213819E878CC005E4BAA /* Mac-StaticLibrary.xcconfig */,
			);
			path = "Mac OS X";
			sourceTree = "<group>";
		};
		D0D1216E19E87B05005E4BAA /* SwiftLintFramework */ = {
			isa = PBXGroup;
			children = (
				E8A541811BF94604006BA322 /* Extensions */,
				4DCB8E7C1CBE43530070FCF0 /* Helpers */,
				E8A541801BF945FF006BA322 /* Models */,
				E8A5417F1BF945F9006BA322 /* Protocols */,
				E86396C31BADAC0D002C9E88 /* Reporters */,
				E88DEA7A1B098D7300A66CB0 /* Rules */,
				D0D1216F19E87B05005E4BAA /* Supporting Files */,
			);
			name = SwiftLintFramework;
			path = Source/SwiftLintFramework;
			sourceTree = "<group>";
		};
		D0D1216F19E87B05005E4BAA /* Supporting Files */ = {
			isa = PBXGroup;
			children = (
				3BBF2F9C1C640A0F006CD775 /* SwiftyTextTable.framework */,
				D0D1217019E87B05005E4BAA /* Info.plist */,
				E8C0DFCC1AD349DB007EE3D4 /* SWXMLHash.framework */,
				E876BFBD1B07828500114ED5 /* SourceKittenFramework.framework */,
				E89376AC1B8A701E0025708E /* Yaml.framework */,
				E8AB1A2D1A649F2100452012 /* libclang.dylib */,
				E868473B1A587C6E0043DC65 /* sourcekitd.framework */,
			);
			path = "Supporting Files";
			sourceTree = "<group>";
		};
		D0D1217B19E87B05005E4BAA /* SwiftLintFrameworkTests */ = {
			isa = PBXGroup;
			children = (
				D0D1212219E878CC005E4BAA /* Configuration */,
				D0D1217C19E87B05005E4BAA /* Supporting Files */,
				3B12C9BE1C3209AC000B423F /* Resources */,
				D4998DE61DF191380006E05D /* AttributesRuleTests.swift */,
				E809EDA21B8A73FB00399043 /* ConfigurationTests.swift */,
				D4348EE91C46122C007707FB /* FunctionBodyLengthRuleTests.swift */,
				D4998DE81DF194F20006E05D /* FileHeaderRuleTests.swift */,
				E832F10C1B17E725003F265F /* IntegrationTests.swift */,
				E86396C61BADAFE6002C9E88 /* ReporterTests.swift */,
				E8BB8F9B1B17DE3B00199606 /* RulesTests.swift */,
				E81224991B04F85B001783D2 /* TestHelpers.swift */,
				02FD8AEE1BFC18D60014BFFB /* ExtendedNSStringTests.swift */,
				3B12C9C21C320A53000B423F /* Yaml+SwiftLintTests.swift */,
				3B12C9C61C3361CB000B423F /* RuleTests.swift */,
				3B30C4A01C3785B300E04027 /* YamlParserTests.swift */,
				3BCC04D31C502BAB006073C3 /* RuleConfigurationTests.swift */,
				3BB47D861C51DE6E00AE6A10 /* CustomRulesTests.swift */,
				6C7045431C6ADA450003F15A /* SourceKitCrashTests.swift */,
			);
			name = SwiftLintFrameworkTests;
			path = Tests/SwiftLintFrameworkTests;
			sourceTree = "<group>";
		};
		D0D1217C19E87B05005E4BAA /* Supporting Files */ = {
			isa = PBXGroup;
			children = (
				D0D1217D19E87B05005E4BAA /* Info.plist */,
			);
			path = "Supporting Files";
			sourceTree = "<group>";
		};
		E802ECFE1C56A54600A35AE1 /* Helpers */ = {
			isa = PBXGroup;
			children = (
				E802ECFF1C56A56000A35AE1 /* Benchmark.swift */,
				E81FB3E31C6D507B00DC988F /* CommonOptions.swift */,
			);
			path = Helpers;
			sourceTree = "<group>";
		};
		E85FF9921C13E35400714267 /* Commands */ = {
			isa = PBXGroup;
			children = (
				E84E07461C13F95300F11122 /* AutoCorrectCommand.swift */,
				E861519A1B0573B900C54AC0 /* LintCommand.swift */,
				83894F211B0C928A006214E1 /* RulesCommand.swift */,
				E83A0B341A5D382B0041A60A /* VersionCommand.swift */,
			);
			path = Commands;
			sourceTree = "<group>";
		};
		E86396C31BADAC0D002C9E88 /* Reporters */ = {
			isa = PBXGroup;
			children = (
				E8EA41161C2D1DBE004F9930 /* CheckstyleReporter.swift */,
				57ED82791CF65183002B3513 /* JUnitReporter.swift */,
				E86396CA1BADB519002C9E88 /* CSVReporter.swift */,
				E86396C81BADB2B9002C9E88 /* JSONReporter.swift */,
				E86396C41BADAC15002C9E88 /* XcodeReporter.swift */,
				4A9A3A391DC1D75F00DF5183 /* HTMLReporter.swift */,
				2E336D191DF08AF200CCFE77 /* EmojiReporter.swift */,
			);
			path = Reporters;
			sourceTree = "<group>";
		};
		E88DEA7A1B098D7300A66CB0 /* Rules */ = {
			isa = PBXGroup;
			children = (
				D47A510F1DB2DD4800A4CC21 /* AttributesRule.swift */,
				1F11B3CE1C252F23002E8FA8 /* ClosingBraceRule.swift */,
				1E82D5581D7775C7009553D7 /* ClosureSpacingRule.swift */,
				E88DEA831B0990F500A66CB0 /* ColonRule.swift */,
				695BE9CE1BDFD92B0071E985 /* CommaRule.swift */,
				93E0C3CD1D67BD7F007FA25D /* ConditionalReturnsOnNewline.swift */,
				65454F451B14D73800319A6C /* ControlStatementRule.swift */,
				3B1DF0111C5148140011BCED /* CustomRules.swift */,
				2E02005E1C54BF680024D09D /* CyclomaticComplexityRule.swift */,
				E847F0A81BFBBABD00EA9363 /* EmptyCountRule.swift */,
				7C0C2E791D2866CB0076435A /* ExplicitInitRule.swift */,
				D4C4A34D1DEA877200E0E04C /* FileHeaderRule.swift */,
				E88DEA891B0992B300A66CB0 /* FileLengthRule.swift */,
				E88DEA7F1B09903300A66CB0 /* ForceCastRule.swift */,
				E816194D1BFBFEAB00946723 /* ForceTryRule.swift */,
				B58AEED51C492C7B00E901FD /* ForceUnwrappingRule.swift */,
				E88DEA8F1B099A3100A66CB0 /* FunctionBodyLengthRule.swift */,
				2E5761A91C573B83003271AF /* FunctionParameterCountRule.swift */,
				D43DB1071DC573DA00281215 /* ImplicitGetterRule.swift */,
				E88DEA7D1B098F2A00A66CB0 /* LeadingWhitespaceRule.swift */,
				4DB7815C1CAD690100BC4723 /* LegacyCGGeometryFunctionsRule.swift */,
				006ECFC31C44E99E00EF6364 /* LegacyConstantRule.swift */,
				D44AD2741C0AA3730048F7B0 /* LegacyConstructorRule.swift */,
				F22314AE1D4F7C77009AD165 /* LegacyNSGeometryFunctionsRule.swift */,
				E88DEA7B1B098D7D00A66CB0 /* LineLengthRule.swift */,
				856651A61D6B395F005E6B29 /* MarkRule.swift */,
				E849FF271BF9481A009AE999 /* MissingDocsRule.swift */,
				E88DEA951B099CF200A66CB0 /* NestingRule.swift */,
				D4DAE8BB1DE14E8F00B0AE7A /* NimbleOperatorRule.swift */,
				D46252531DF63FB200BE2CA1 /* NumberSeparatorRule.swift */,
				692B1EB11BD7E00F00EAABFF /* OpeningBraceRule.swift */,
				E5A167C81B25A0B000CF2D03 /* OperatorFunctionWhitespaceRule.swift */,
				78F032441D7C877800BE709A /* OverriddenSuperCallRule.swift */,
				B2902A0B1D66815600BFCCF7 /* PrivateUnitTestRule.swift */,
				094385021D5D4F78009168CF /* PrivateOutletRule.swift */,
				24B4DF0B1D6DFA370097803B /* RedundantNilCoalescingRule.swift */,
				D41E7E0A1DF9DABB0065259A /* RedundantStringEnumValueRule.swift */,
				E57B23C01B1D8BF000DEA512 /* ReturnArrowWhitespaceRule.swift */,
				3BCC04CE1C4F56D3006073C3 /* RuleConfigurations */,
				692B60AB1BD8F2E700C7AA22 /* StatementPositionRule.swift */,
				D47A510D1DB29EEB00A4CC21 /* SwitchCaseOnNewlineRule.swift */,
				D44254251DB9C12300492EA4 /* SyntacticSugarRule.swift */,
				E88DEA811B0990A700A66CB0 /* TodoRule.swift */,
				D46E041C1DE3712C00728374 /* TrailingCommaRule.swift */,
				E88DEA871B09924C00A66CB0 /* TrailingNewlineRule.swift */,
				E87E4A041BFB927C00FCFE46 /* TrailingSemicolonRule.swift */,
				E88DEA851B0991BF00A66CB0 /* TrailingWhitespaceRule.swift */,
				E88DEA8D1B0999CD00A66CB0 /* TypeBodyLengthRule.swift */,
				E88DEA911B099B1F00A66CB0 /* TypeNameRule.swift */,
				E81CDE701C00FEAA00B430F6 /* ValidDocsRule.swift */,
				D442541E1DB87C3D00492EA4 /* ValidIBInspectableRule.swift */,
				E88DEA931B099C0900A66CB0 /* VariableNameRule.swift */,
				1EC163511D5992D900DD2928 /* VerticalWhitespaceRule.swift */,
				094384FF1D5D2382009168CF /* WeakDelegateRule.swift */,
			);
			path = Rules;
			sourceTree = "<group>";
		};
		E8A5417F1BF945F9006BA322 /* Protocols */ = {
			isa = PBXGroup;
			children = (
				E88DEA8B1B0999A000A66CB0 /* ASTRule.swift */,
				E86396C11BADAAE5002C9E88 /* Reporter.swift */,
				E88DEA761B098D0C00A66CB0 /* Rule.swift */,
				3B828E521C546468000D180E /* RuleConfiguration.swift */,
			);
			path = Protocols;
			sourceTree = "<group>";
		};
		E8A541801BF945FF006BA322 /* Models */ = {
			isa = PBXGroup;
			children = (
				E80E018C1B92C0F60078EB70 /* Command.swift */,
				E8B67C3D1C095E6300FDED8E /* Correction.swift */,
				E809EDA01B8A71DF00399043 /* Configuration.swift */,
				E812249B1B04FADC001783D2 /* Linter.swift */,
				E88DEA6E1B09843F00A66CB0 /* Location.swift */,
				E80E018E1B92C1350078EB70 /* Region.swift */,
				83D71E261B131EB5000395DE /* RuleDescription.swift */,
				E88DEA781B098D4400A66CB0 /* RuleParameter.swift */,
				E88DEA6A1B0983FE00A66CB0 /* StyleViolation.swift */,
				E88DEA701B09847500A66CB0 /* ViolationSeverity.swift */,
				3B12C9C41C322032000B423F /* MasterRuleList.swift */,
				3BD9CD3C1C37175B009A5D25 /* YamlParser.swift */,
				3BCC04CC1C4F5694006073C3 /* ConfigurationError.swift */,
			);
			path = Models;
			sourceTree = "<group>";
		};
		E8A541811BF94604006BA322 /* Extensions */ = {
			isa = PBXGroup;
			children = (
				24E17F701B1481FF008195BE /* File+Cache.swift */,
				E88DEA741B09852000A66CB0 /* File+SwiftLint.swift */,
				E832F10A1B17E2F5003F265F /* NSFileManager+SwiftLint.swift */,
				E81619521BFC162C00946723 /* QueuedPrint.swift */,
				E88DEA721B0984C400A66CB0 /* String+SwiftLint.swift */,
				6CB514E81C760C6900FA02C4 /* Structure+SwiftLint.swift */,
				E816194B1BFBF35D00946723 /* SwiftDeclarationKind+SwiftLint.swift */,
				E87E4A081BFB9CAE00FCFE46 /* SyntaxKind+SwiftLint.swift */,
				6CC4259A1C77046200AEA885 /* SyntaxMap+SwiftLint.swift */,
				3B1150C91C31FC3F00D83B1E /* Yaml+SwiftLint.swift */,
				3B5B9FE01C444DA20009AD27 /* Array+SwiftLint.swift */,
				3BB47D841C51D80000AE6A10 /* NSRegularExpression+SwiftLint.swift */,
				3BA79C9A1C4767910057E705 /* NSRange+SwiftLint.swift */,
			);
			path = Extensions;
			sourceTree = "<group>";
		};
		E8B0677F1C13E48100E9E13F /* Extensions */ = {
			isa = PBXGroup;
			children = (
				E8B067801C13E49600E9E13F /* Configuration+CommandLine.swift */,
			);
			path = Extensions;
			sourceTree = "<group>";
		};
/* End PBXGroup section */

/* Begin PBXHeadersBuildPhase section */
		D0D1216A19E87B05005E4BAA /* Headers */ = {
			isa = PBXHeadersBuildPhase;
			buildActionMask = 2147483647;
			files = (
			);
			runOnlyForDeploymentPostprocessing = 0;
		};
/* End PBXHeadersBuildPhase section */

/* Begin PBXNativeTarget section */
		D0D1216C19E87B05005E4BAA /* SwiftLintFramework */ = {
			isa = PBXNativeTarget;
			buildConfigurationList = D0D1218419E87B05005E4BAA /* Build configuration list for PBXNativeTarget "SwiftLintFramework" */;
			buildPhases = (
				D0D1216819E87B05005E4BAA /* Sources */,
				D0D1216919E87B05005E4BAA /* Frameworks */,
				D0D1216A19E87B05005E4BAA /* Headers */,
			);
			buildRules = (
			);
			dependencies = (
			);
			name = SwiftLintFramework;
			productName = SourceKittenFramework;
			productReference = D0D1216D19E87B05005E4BAA /* SwiftLintFramework.framework */;
			productType = "com.apple.product-type.framework";
		};
		D0D1217619E87B05005E4BAA /* SwiftLintFrameworkTests */ = {
			isa = PBXNativeTarget;
			buildConfigurationList = D0D1218519E87B05005E4BAA /* Build configuration list for PBXNativeTarget "SwiftLintFrameworkTests" */;
			buildPhases = (
				D0D1217319E87B05005E4BAA /* Sources */,
				D0D1217419E87B05005E4BAA /* Frameworks */,
				3B12C9C01C3209C4000B423F /* Resources */,
			);
			buildRules = (
			);
			dependencies = (
				D0D1217A19E87B05005E4BAA /* PBXTargetDependency */,
			);
			name = SwiftLintFrameworkTests;
			productName = SourceKittenFrameworkTests;
			productReference = D0D1217719E87B05005E4BAA /* SwiftLintFrameworkTests.xctest */;
			productType = "com.apple.product-type.bundle.unit-test";
		};
		D0E7B63119E9C64500EDBA4D /* swiftlint */ = {
			isa = PBXNativeTarget;
			buildConfigurationList = D0E7B64919E9C64600EDBA4D /* Build configuration list for PBXNativeTarget "swiftlint" */;
			buildPhases = (
				C2265FAB1A4B86AC00158358 /* Check Xcode Version */,
				D0E7B62E19E9C64500EDBA4D /* Sources */,
				D0E7B62F19E9C64500EDBA4D /* Frameworks */,
				D0E7B65719E9C7C700EDBA4D /* Extract CLI Tool */,
				D0AAAB5319FB0960007B24B3 /* Embed Frameworks */,
				6CCFCF291CFEF6D3003239EB /* Embed Frameworks into SwiftLintFramework.framework */,
				6CCFCF321CFEF768003239EB /* Embed Swift libraries into SwiftLintFramework.framework */,
				E819854B1B09A3CB00CEB0D9 /* Run SwiftLint */,
			);
			buildRules = (
			);
			dependencies = (
				D0AAAB5219FB0960007B24B3 /* PBXTargetDependency */,
			);
			name = swiftlint;
			productName = swiftlint;
			productReference = D0E7B63219E9C64500EDBA4D /* swiftlint.app */;
			productType = "com.apple.product-type.application";
		};
/* End PBXNativeTarget section */

/* Begin PBXProject section */
		D0D1211019E87861005E4BAA /* Project object */ = {
			isa = PBXProject;
			attributes = {
				LastSwiftUpdateCheck = 0700;
				LastUpgradeCheck = 0700;
				ORGANIZATIONNAME = Realm;
				TargetAttributes = {
					D0D1216C19E87B05005E4BAA = {
						CreatedOnToolsVersion = 6.1;
						LastSwiftMigration = 0800;
					};
					D0D1217619E87B05005E4BAA = {
						CreatedOnToolsVersion = 6.1;
						LastSwiftMigration = 0800;
					};
					D0E7B63119E9C64500EDBA4D = {
						CreatedOnToolsVersion = 6.1;
						LastSwiftMigration = 0800;
					};
				};
			};
			buildConfigurationList = D0D1211319E87861005E4BAA /* Build configuration list for PBXProject "SwiftLint" */;
			compatibilityVersion = "Xcode 3.2";
			developmentRegion = English;
			hasScannedForEncodings = 0;
			knownRegions = (
				en,
				Base,
			);
			mainGroup = D0D1210F19E87861005E4BAA;
			productRefGroup = D0D1211919E87861005E4BAA /* Products */;
			projectDirPath = "";
			projectRoot = "";
			targets = (
				D0E7B63119E9C64500EDBA4D /* swiftlint */,
				D0D1216C19E87B05005E4BAA /* SwiftLintFramework */,
				D0D1217619E87B05005E4BAA /* SwiftLintFrameworkTests */,
			);
		};
/* End PBXProject section */

/* Begin PBXResourcesBuildPhase section */
		3B12C9C01C3209C4000B423F /* Resources */ = {
			isa = PBXResourcesBuildPhase;
			buildActionMask = 2147483647;
			files = (
				3B12C9C11C3209CB000B423F /* test.yml in Resources */,
				F9D73F031D0CF15E00222FC4 /* test.txt in Resources */,
				3BDB224B1C345B4900473680 /* ProjectMock in Resources */,
			);
			runOnlyForDeploymentPostprocessing = 0;
		};
/* End PBXResourcesBuildPhase section */

/* Begin PBXShellScriptBuildPhase section */
		6CCFCF321CFEF768003239EB /* Embed Swift libraries into SwiftLintFramework.framework */ = {
			isa = PBXShellScriptBuildPhase;
			buildActionMask = 2147483647;
			files = (
			);
			inputPaths = (
			);
			name = "Embed Swift libraries into SwiftLintFramework.framework";
			outputPaths = (
			);
			runOnlyForDeploymentPostprocessing = 0;
			shellPath = /bin/sh;
			shellScript = "cd \"$TARGET_BUILD_DIR\"\nSWIFTLINTFRAMEWORK_BUNDLE=\"$FRAMEWORKS_FOLDER_PATH/SwiftLintFramework.framework\"\n\nxcrun swift-stdlib-tool --copy --verbose --Xcodesign --timestamp=none \\\n--scan-executable \"$EXECUTABLE_PATH\" \\\n--scan-folder \"$FRAMEWORKS_FOLDER_PATH\" \\\n--platform macosx --destination \"$SWIFTLINTFRAMEWORK_BUNDLE/Versions/Current/Frameworks\" \\\n--strip-bitcode\n";
			showEnvVarsInLog = 0;
		};
		C2265FAB1A4B86AC00158358 /* Check Xcode Version */ = {
			isa = PBXShellScriptBuildPhase;
			buildActionMask = 2147483647;
			files = (
			);
			inputPaths = (
			);
			name = "Check Xcode Version";
			outputPaths = (
			);
			runOnlyForDeploymentPostprocessing = 0;
			shellPath = /bin/bash;
			shellScript = ". script/check-xcode-version";
		};
		D0E7B65719E9C7C700EDBA4D /* Extract CLI Tool */ = {
			isa = PBXShellScriptBuildPhase;
			buildActionMask = 2147483647;
			files = (
			);
			inputPaths = (
				"$(BUILT_PRODUCTS_DIR)/$(EXECUTABLE_PATH)",
			);
			name = "Extract CLI Tool";
			outputPaths = (
				"$(BUILT_PRODUCTS_DIR)/$(EXECUTABLE_NAME)",
			);
			runOnlyForDeploymentPostprocessing = 0;
			shellPath = /bin/bash;
			shellScript = ". script/extract-tool";
		};
		E819854B1B09A3CB00CEB0D9 /* Run SwiftLint */ = {
			isa = PBXShellScriptBuildPhase;
			buildActionMask = 2147483647;
			files = (
			);
			inputPaths = (
			);
			name = "Run SwiftLint";
			outputPaths = (
			);
			runOnlyForDeploymentPostprocessing = 0;
			shellPath = /bin/sh;
			shellScript = "if which swiftlint >/dev/null; then\n  swiftlint\nelse\n  echo \"SwiftLint does not exist, download from https://github.com/realm/SwiftLint\"\nfi";
		};
/* End PBXShellScriptBuildPhase section */

/* Begin PBXSourcesBuildPhase section */
		D0D1216819E87B05005E4BAA /* Sources */ = {
			isa = PBXSourcesBuildPhase;
			buildActionMask = 2147483647;
			files = (
				4DB7815E1CAD72BA00BC4723 /* LegacyCGGeometryFunctionsRule.swift in Sources */,
				6CC4259B1C77046200AEA885 /* SyntaxMap+SwiftLint.swift in Sources */,
				E881985C1BEA978500333A11 /* TrailingNewlineRule.swift in Sources */,
				78F032481D7D614300BE709A /* OverridenSuperCallConfiguration.swift in Sources */,
				E881985E1BEA982100333A11 /* TypeBodyLengthRule.swift in Sources */,
				69F88BF71BDA38A6005E7CAE /* OpeningBraceRule.swift in Sources */,
				78F032461D7C877E00BE709A /* OverriddenSuperCallRule.swift in Sources */,
				E849FF281BF9481A009AE999 /* MissingDocsRule.swift in Sources */,
				E80E018D1B92C0F60078EB70 /* Command.swift in Sources */,
				E88198571BEA953300333A11 /* ForceCastRule.swift in Sources */,
				D44AD2761C0AA5350048F7B0 /* LegacyConstructorRule.swift in Sources */,
				3BCC04CD1C4F5694006073C3 /* ConfigurationError.swift in Sources */,
				D4C4A34E1DEA877200E0E04C /* FileHeaderRule.swift in Sources */,
				BFF028AE1CBCF8A500B38A9D /* TrailingWhitespaceConfiguration.swift in Sources */,
				D4C4A34C1DEA4FF000E0E04C /* AttributesConfiguration.swift in Sources */,
				83D71E281B131ECE000395DE /* RuleDescription.swift in Sources */,
				3B12C9C51C322032000B423F /* MasterRuleList.swift in Sources */,
				E812249C1B04FADC001783D2 /* Linter.swift in Sources */,
				1F11B3CF1C252F23002E8FA8 /* ClosingBraceRule.swift in Sources */,
				E81CDE711C00FEAA00B430F6 /* ValidDocsRule.swift in Sources */,
				DAD3BE4A1D6ECD9500660239 /* PrivateOutletRuleConfiguration.swift in Sources */,
				2E02005F1C54BF680024D09D /* CyclomaticComplexityRule.swift in Sources */,
				D4C4A3521DEFBBB700E0E04C /* FileHeaderConfiguration.swift in Sources */,
				E87E4A091BFB9CAE00FCFE46 /* SyntaxKind+SwiftLint.swift in Sources */,
				3B0B14541C505D6300BE82F7 /* SeverityConfiguration.swift in Sources */,
				E88198551BEA949A00333A11 /* ControlStatementRule.swift in Sources */,
				E57B23C11B1D8BF000DEA512 /* ReturnArrowWhitespaceRule.swift in Sources */,
				E816194E1BFBFEAB00946723 /* ForceTryRule.swift in Sources */,
				E88198541BEA945100333A11 /* CommaRule.swift in Sources */,
				E88198601BEA98F000333A11 /* VariableNameRule.swift in Sources */,
				E88DEA791B098D4400A66CB0 /* RuleParameter.swift in Sources */,
				E86396CB1BADB519002C9E88 /* CSVReporter.swift in Sources */,
				E88198561BEA94D800333A11 /* FileLengthRule.swift in Sources */,
				E8B67C3E1C095E6300FDED8E /* Correction.swift in Sources */,
				E88198531BEA944400333A11 /* LineLengthRule.swift in Sources */,
				E847F0A91BFBBABD00EA9363 /* EmptyCountRule.swift in Sources */,
				D46252541DF63FB200BE2CA1 /* NumberSeparatorRule.swift in Sources */,
				D44254271DB9C15C00492EA4 /* SyntacticSugarRule.swift in Sources */,
				E88198441BEA93D200333A11 /* ColonRule.swift in Sources */,
				E809EDA11B8A71DF00399043 /* Configuration.swift in Sources */,
				2E336D1B1DF08BFB00CCFE77 /* EmojiReporter.swift in Sources */,
				E8EA41171C2D1DBE004F9930 /* CheckstyleReporter.swift in Sources */,
				006ECFC41C44E99E00EF6364 /* LegacyConstantRule.swift in Sources */,
				E88DEA731B0984C400A66CB0 /* String+SwiftLint.swift in Sources */,
				E88198591BEA95F100333A11 /* LeadingWhitespaceRule.swift in Sources */,
				1EC163521D5992D900DD2928 /* VerticalWhitespaceRule.swift in Sources */,
				57ED827B1CF656E3002B3513 /* JUnitReporter.swift in Sources */,
				24E17F721B14BB3F008195BE /* File+Cache.swift in Sources */,
				E80E018F1B92C1350078EB70 /* Region.swift in Sources */,
				E88198581BEA956C00333A11 /* FunctionBodyLengthRule.swift in Sources */,
				E88DEA751B09852000A66CB0 /* File+SwiftLint.swift in Sources */,
				3BCC04D11C4F56D3006073C3 /* SeverityLevelsConfiguration.swift in Sources */,
				D4DAE8BC1DE14E8F00B0AE7A /* NimbleOperatorRule.swift in Sources */,
				6CB514E91C760C6900FA02C4 /* Structure+SwiftLint.swift in Sources */,
				E86396C51BADAC15002C9E88 /* XcodeReporter.swift in Sources */,
				094385011D5D2894009168CF /* WeakDelegateRule.swift in Sources */,
				3B1DF0121C5148140011BCED /* CustomRules.swift in Sources */,
				2E5761AA1C573B83003271AF /* FunctionParameterCountRule.swift in Sources */,
				E86396C91BADB2B9002C9E88 /* JSONReporter.swift in Sources */,
				E881985A1BEA96EA00333A11 /* OperatorFunctionWhitespaceRule.swift in Sources */,
				D44254201DB87CA200492EA4 /* ValidIBInspectableRule.swift in Sources */,
				85DA81321D6B471000951BC4 /* MarkRule.swift in Sources */,
				3BCC04D21C4F56D3006073C3 /* NameConfiguration.swift in Sources */,
				B2902A0E1D6681F700BFCCF7 /* PrivateUnitTestConfiguration.swift in Sources */,
				D47A510E1DB29EEB00A4CC21 /* SwitchCaseOnNewlineRule.swift in Sources */,
				E88DEA6F1B09843F00A66CB0 /* Location.swift in Sources */,
				93E0C3CE1D67BD7F007FA25D /* ConditionalReturnsOnNewline.swift in Sources */,
				D43DB1081DC573DA00281215 /* ImplicitGetterRule.swift in Sources */,
				7C0C2E7A1D2866CB0076435A /* ExplicitInitRule.swift in Sources */,
				E88DEA771B098D0C00A66CB0 /* Rule.swift in Sources */,
				24B4DF0D1D6DFDE90097803B /* RedundantNilCoalescingRule.swift in Sources */,
				7250948A1D0859260039B353 /* StatementPositionConfiguration.swift in Sources */,
				E81619531BFC162C00946723 /* QueuedPrint.swift in Sources */,
				E87E4A051BFB927C00FCFE46 /* TrailingSemicolonRule.swift in Sources */,
				E88198421BEA929F00333A11 /* NestingRule.swift in Sources */,
				3BB47D851C51D80000AE6A10 /* NSRegularExpression+SwiftLint.swift in Sources */,
				E881985B1BEA974E00333A11 /* StatementPositionRule.swift in Sources */,
				B58AEED61C492C7B00E901FD /* ForceUnwrappingRule.swift in Sources */,
				D41E7E0B1DF9DABB0065259A /* RedundantStringEnumValueRule.swift in Sources */,
				E88DEA711B09847500A66CB0 /* ViolationSeverity.swift in Sources */,
				B2902A0C1D66815600BFCCF7 /* PrivateUnitTestRule.swift in Sources */,
				D47A51101DB2DD4800A4CC21 /* AttributesRule.swift in Sources */,
				3BD9CD3D1C37175B009A5D25 /* YamlParser.swift in Sources */,
				F22314B01D4FA4D7009AD165 /* LegacyNSGeometryFunctionsRule.swift in Sources */,
				E88DEA8C1B0999A000A66CB0 /* ASTRule.swift in Sources */,
				1E82D5591D7775C7009553D7 /* ClosureSpacingRule.swift in Sources */,
				094385041D5D4F7C009168CF /* PrivateOutletRule.swift in Sources */,
				E88DEA6B1B0983FE00A66CB0 /* StyleViolation.swift in Sources */,
				3BB47D831C514E8100AE6A10 /* RegexConfiguration.swift in Sources */,
				3B1150CA1C31FC3F00D83B1E /* Yaml+SwiftLint.swift in Sources */,
				4A9A3A3A1DC1D75F00DF5183 /* HTMLReporter.swift in Sources */,
				D40F83881DE9179200524C62 /* TrailingCommaConfiguration.swift in Sources */,
				3B5B9FE11C444DA20009AD27 /* Array+SwiftLint.swift in Sources */,
				E881985D1BEA97EB00333A11 /* TrailingWhitespaceRule.swift in Sources */,
				E832F10B1B17E2F5003F265F /* NSFileManager+SwiftLint.swift in Sources */,
				E816194C1BFBF35D00946723 /* SwiftDeclarationKind+SwiftLint.swift in Sources */,
				3BA79C9B1C4767910057E705 /* NSRange+SwiftLint.swift in Sources */,
				4DCB8E7F1CBE494E0070FCF0 /* RegexHelpers.swift in Sources */,
				E86396C21BADAAE5002C9E88 /* Reporter.swift in Sources */,
				E881985F1BEA987C00333A11 /* TypeNameRule.swift in Sources */,
				D46E041D1DE3712C00728374 /* TrailingCommaRule.swift in Sources */,
				E88198521BEA941300333A11 /* TodoRule.swift in Sources */,
				3B828E531C546468000D180E /* RuleConfiguration.swift in Sources */,
			);
			runOnlyForDeploymentPostprocessing = 0;
		};
		D0D1217319E87B05005E4BAA /* Sources */ = {
			isa = PBXSourcesBuildPhase;
			buildActionMask = 2147483647;
			files = (
				3B12C9C31C320A53000B423F /* Yaml+SwiftLintTests.swift in Sources */,
				E832F10D1B17E725003F265F /* IntegrationTests.swift in Sources */,
				D4998DE91DF194F20006E05D /* FileHeaderRuleTests.swift in Sources */,
				02FD8AEF1BFC18D60014BFFB /* ExtendedNSStringTests.swift in Sources */,
				D4348EEA1C46122C007707FB /* FunctionBodyLengthRuleTests.swift in Sources */,
				6C7045441C6ADA450003F15A /* SourceKitCrashTests.swift in Sources */,
				3BB47D871C51DE6E00AE6A10 /* CustomRulesTests.swift in Sources */,
				E812249A1B04F85B001783D2 /* TestHelpers.swift in Sources */,
				E86396C71BADAFE6002C9E88 /* ReporterTests.swift in Sources */,
				3B12C9C71C3361CB000B423F /* RuleTests.swift in Sources */,
				3B30C4A11C3785B300E04027 /* YamlParserTests.swift in Sources */,
				D4998DE71DF191380006E05D /* AttributesRuleTests.swift in Sources */,
				E88198631BEA9A5400333A11 /* RulesTests.swift in Sources */,
				3BCC04D41C502BAB006073C3 /* RuleConfigurationTests.swift in Sources */,
				E809EDA31B8A73FB00399043 /* ConfigurationTests.swift in Sources */,
			);
			runOnlyForDeploymentPostprocessing = 0;
		};
		D0E7B62E19E9C64500EDBA4D /* Sources */ = {
			isa = PBXSourcesBuildPhase;
			buildActionMask = 2147483647;
			files = (
				E8B067811C13E49600E9E13F /* Configuration+CommandLine.swift in Sources */,
				E802ED001C56A56000A35AE1 /* Benchmark.swift in Sources */,
				E83A0B351A5D382B0041A60A /* VersionCommand.swift in Sources */,
				E81FB3E41C6D507B00DC988F /* CommonOptions.swift in Sources */,
				E861519B1B0573B900C54AC0 /* LintCommand.swift in Sources */,
				D0E7B65619E9C76900EDBA4D /* main.swift in Sources */,
				83894F221B0C928A006214E1 /* RulesCommand.swift in Sources */,
				E84E07471C13F95300F11122 /* AutoCorrectCommand.swift in Sources */,
			);
			runOnlyForDeploymentPostprocessing = 0;
		};
/* End PBXSourcesBuildPhase section */

/* Begin PBXTargetDependency section */
		D0AAAB5219FB0960007B24B3 /* PBXTargetDependency */ = {
			isa = PBXTargetDependency;
			target = D0D1216C19E87B05005E4BAA /* SwiftLintFramework */;
			targetProxy = D0AAAB5119FB0960007B24B3 /* PBXContainerItemProxy */;
		};
		D0D1217A19E87B05005E4BAA /* PBXTargetDependency */ = {
			isa = PBXTargetDependency;
			target = D0D1216C19E87B05005E4BAA /* SwiftLintFramework */;
			targetProxy = D0D1217919E87B05005E4BAA /* PBXContainerItemProxy */;
		};
/* End PBXTargetDependency section */

/* Begin XCBuildConfiguration section */
		D0D1211D19E87861005E4BAA /* Debug */ = {
			isa = XCBuildConfiguration;
			baseConfigurationReference = D0D1212619E878CC005E4BAA /* Debug.xcconfig */;
			buildSettings = {
				ENABLE_TESTABILITY = YES;
				GCC_NO_COMMON_BLOCKS = YES;
				GCC_WARN_UNINITIALIZED_AUTOS = YES;
				MACOSX_DEPLOYMENT_TARGET = 10.10;
				ONLY_ACTIVE_ARCH = YES;
			};
			name = Debug;
		};
		D0D1211E19E87861005E4BAA /* Release */ = {
			isa = XCBuildConfiguration;
			baseConfigurationReference = D0D1212819E878CC005E4BAA /* Release.xcconfig */;
			buildSettings = {
				GCC_NO_COMMON_BLOCKS = YES;
				GCC_WARN_UNINITIALIZED_AUTOS = YES;
				MACOSX_DEPLOYMENT_TARGET = 10.10;
			};
			name = Release;
		};
		D0D1218019E87B05005E4BAA /* Debug */ = {
			isa = XCBuildConfiguration;
			baseConfigurationReference = D0D1213719E878CC005E4BAA /* Mac-Framework.xcconfig */;
			buildSettings = {
				APPLICATION_EXTENSION_API_ONLY = NO;
				CURRENT_PROJECT_VERSION = 1;
				DYLIB_COMPATIBILITY_VERSION = 1;
				DYLIB_CURRENT_VERSION = 1;
				FRAMEWORK_VERSION = A;
				INFOPLIST_FILE = "Source/SwiftLintFramework/Supporting Files/Info.plist";
				LD_RUNPATH_SEARCH_PATHS = "@loader_path/Frameworks";
				OTHER_SWIFT_FLAGS = "$(inherited) -Xfrontend -warn-long-function-bodies=150";
				PRODUCT_BUNDLE_IDENTIFIER = "io.realm.$(PRODUCT_NAME:rfc1034identifier)";
				PRODUCT_NAME = SwiftLintFramework;
				SWIFT_VERSION = 3.0;
				VERSIONING_SYSTEM = "apple-generic";
				VERSION_INFO_PREFIX = "";
				WARNING_CFLAGS = (
					"-Wno-error=unknown-warning-option",
					"-Wno-gcc-compat",
					"-Wno-unused-const-variable",
				);
			};
			name = Debug;
		};
		D0D1218119E87B05005E4BAA /* Release */ = {
			isa = XCBuildConfiguration;
			baseConfigurationReference = D0D1213719E878CC005E4BAA /* Mac-Framework.xcconfig */;
			buildSettings = {
				APPLICATION_EXTENSION_API_ONLY = NO;
				CURRENT_PROJECT_VERSION = 1;
				DYLIB_COMPATIBILITY_VERSION = 1;
				DYLIB_CURRENT_VERSION = 1;
				FRAMEWORK_VERSION = A;
				INFOPLIST_FILE = "Source/SwiftLintFramework/Supporting Files/Info.plist";
				LD_RUNPATH_SEARCH_PATHS = "@loader_path/Frameworks";
				OTHER_SWIFT_FLAGS = "$(inherited) -Xfrontend -warn-long-function-bodies=150";
				PRODUCT_BUNDLE_IDENTIFIER = "io.realm.$(PRODUCT_NAME:rfc1034identifier)";
				PRODUCT_NAME = SwiftLintFramework;
				SWIFT_VERSION = 3.0;
				VERSIONING_SYSTEM = "apple-generic";
				VERSION_INFO_PREFIX = "";
				WARNING_CFLAGS = (
					"-Wno-error=unknown-warning-option",
					"-Wno-gcc-compat",
					"-Wno-unused-const-variable",
				);
			};
			name = Release;
		};
		D0D1218219E87B05005E4BAA /* Debug */ = {
			isa = XCBuildConfiguration;
			baseConfigurationReference = D0D1213419E878CC005E4BAA /* Mac-Application.xcconfig */;
			buildSettings = {
				INFOPLIST_FILE = "Tests/SwiftLintFrameworkTests/Supporting Files/Info.plist";
				PRODUCT_BUNDLE_IDENTIFIER = "io.realm.$(PRODUCT_NAME:rfc1034identifier)";
				PRODUCT_NAME = SwiftLintFrameworkTests;
				SWIFT_VERSION = 3.0;
			};
			name = Debug;
		};
		D0D1218319E87B05005E4BAA /* Release */ = {
			isa = XCBuildConfiguration;
			baseConfigurationReference = D0D1213419E878CC005E4BAA /* Mac-Application.xcconfig */;
			buildSettings = {
				INFOPLIST_FILE = "Tests/SwiftLintFrameworkTests/Supporting Files/Info.plist";
				PRODUCT_BUNDLE_IDENTIFIER = "io.realm.$(PRODUCT_NAME:rfc1034identifier)";
				PRODUCT_NAME = SwiftLintFrameworkTests;
				SWIFT_VERSION = 3.0;
			};
			name = Release;
		};
		D0D1218719E87B38005E4BAA /* Profile */ = {
			isa = XCBuildConfiguration;
			baseConfigurationReference = D0D1212719E878CC005E4BAA /* Profile.xcconfig */;
			buildSettings = {
				GCC_NO_COMMON_BLOCKS = YES;
				GCC_WARN_UNINITIALIZED_AUTOS = YES;
				MACOSX_DEPLOYMENT_TARGET = 10.10;
			};
			name = Profile;
		};
		D0D1218919E87B38005E4BAA /* Profile */ = {
			isa = XCBuildConfiguration;
			baseConfigurationReference = D0D1213719E878CC005E4BAA /* Mac-Framework.xcconfig */;
			buildSettings = {
				APPLICATION_EXTENSION_API_ONLY = NO;
				CURRENT_PROJECT_VERSION = 1;
				DYLIB_COMPATIBILITY_VERSION = 1;
				DYLIB_CURRENT_VERSION = 1;
				FRAMEWORK_VERSION = A;
				INFOPLIST_FILE = "Source/SwiftLintFramework/Supporting Files/Info.plist";
				LD_RUNPATH_SEARCH_PATHS = "@loader_path/Frameworks";
				OTHER_SWIFT_FLAGS = "$(inherited) -Xfrontend -warn-long-function-bodies=150";
				PRODUCT_BUNDLE_IDENTIFIER = "io.realm.$(PRODUCT_NAME:rfc1034identifier)";
				PRODUCT_NAME = SwiftLintFramework;
				SWIFT_VERSION = 3.0;
				VERSIONING_SYSTEM = "apple-generic";
				VERSION_INFO_PREFIX = "";
				WARNING_CFLAGS = (
					"-Wno-error=unknown-warning-option",
					"-Wno-gcc-compat",
					"-Wno-unused-const-variable",
				);
			};
			name = Profile;
		};
		D0D1218A19E87B38005E4BAA /* Profile */ = {
			isa = XCBuildConfiguration;
			baseConfigurationReference = D0D1213419E878CC005E4BAA /* Mac-Application.xcconfig */;
			buildSettings = {
				INFOPLIST_FILE = "Tests/SwiftLintFrameworkTests/Supporting Files/Info.plist";
				PRODUCT_BUNDLE_IDENTIFIER = "io.realm.$(PRODUCT_NAME:rfc1034identifier)";
				PRODUCT_NAME = SwiftLintFrameworkTests;
				SWIFT_VERSION = 3.0;
			};
			name = Profile;
		};
		D0D1218B19E87B3B005E4BAA /* Test */ = {
			isa = XCBuildConfiguration;
			baseConfigurationReference = D0D1212919E878CC005E4BAA /* Test.xcconfig */;
			buildSettings = {
				GCC_NO_COMMON_BLOCKS = YES;
				GCC_WARN_UNINITIALIZED_AUTOS = YES;
				MACOSX_DEPLOYMENT_TARGET = 10.10;
			};
			name = Test;
		};
		D0D1218D19E87B3B005E4BAA /* Test */ = {
			isa = XCBuildConfiguration;
			baseConfigurationReference = D0D1213719E878CC005E4BAA /* Mac-Framework.xcconfig */;
			buildSettings = {
				APPLICATION_EXTENSION_API_ONLY = NO;
				CURRENT_PROJECT_VERSION = 1;
				DYLIB_COMPATIBILITY_VERSION = 1;
				DYLIB_CURRENT_VERSION = 1;
				FRAMEWORK_VERSION = A;
				INFOPLIST_FILE = "Source/SwiftLintFramework/Supporting Files/Info.plist";
				LD_RUNPATH_SEARCH_PATHS = "@loader_path/Frameworks";
				OTHER_SWIFT_FLAGS = "$(inherited) -Xfrontend -warn-long-function-bodies=150";
				PRODUCT_BUNDLE_IDENTIFIER = "io.realm.$(PRODUCT_NAME:rfc1034identifier)";
				PRODUCT_NAME = SwiftLintFramework;
				SWIFT_VERSION = 3.0;
				VERSIONING_SYSTEM = "apple-generic";
				VERSION_INFO_PREFIX = "";
				WARNING_CFLAGS = (
					"-Wno-error=unknown-warning-option",
					"-Wno-gcc-compat",
					"-Wno-unused-const-variable",
				);
			};
			name = Test;
		};
		D0D1218E19E87B3B005E4BAA /* Test */ = {
			isa = XCBuildConfiguration;
			baseConfigurationReference = D0D1213419E878CC005E4BAA /* Mac-Application.xcconfig */;
			buildSettings = {
				INFOPLIST_FILE = "Tests/SwiftLintFrameworkTests/Supporting Files/Info.plist";
				PRODUCT_BUNDLE_IDENTIFIER = "io.realm.$(PRODUCT_NAME:rfc1034identifier)";
				PRODUCT_NAME = SwiftLintFrameworkTests;
				SWIFT_VERSION = 3.0;
			};
			name = Test;
		};
		D0E7B64A19E9C64600EDBA4D /* Debug */ = {
			isa = XCBuildConfiguration;
			baseConfigurationReference = D0D1213419E878CC005E4BAA /* Mac-Application.xcconfig */;
			buildSettings = {
				INFOPLIST_FILE = "Source/swiftlint/Supporting Files/Info.plist";
				LD_RUNPATH_SEARCH_PATHS = "@executable_path/../Frameworks/SwiftLintFramework.framework/Versions/Current/Frameworks /Library/Frameworks/SwiftLintFramework.framework/Versions/Current/Frameworks /Library/Frameworks";
				PRODUCT_BUNDLE_IDENTIFIER = "io.realm.$(PRODUCT_NAME:rfc1034identifier)";
				PRODUCT_NAME = "$(TARGET_NAME)";
				SWIFT_VERSION = 3.0;
			};
			name = Debug;
		};
		D0E7B64B19E9C64600EDBA4D /* Test */ = {
			isa = XCBuildConfiguration;
			baseConfigurationReference = D0D1213419E878CC005E4BAA /* Mac-Application.xcconfig */;
			buildSettings = {
				INFOPLIST_FILE = "Source/swiftlint/Supporting Files/Info.plist";
				LD_RUNPATH_SEARCH_PATHS = "@executable_path/../Frameworks/SwiftLintFramework.framework/Versions/Current/Frameworks /Library/Frameworks/SwiftLintFramework.framework/Versions/Current/Frameworks /Library/Frameworks";
				PRODUCT_BUNDLE_IDENTIFIER = "io.realm.$(PRODUCT_NAME:rfc1034identifier)";
				PRODUCT_NAME = "$(TARGET_NAME)";
				SWIFT_VERSION = 3.0;
			};
			name = Test;
		};
		D0E7B64C19E9C64600EDBA4D /* Release */ = {
			isa = XCBuildConfiguration;
			baseConfigurationReference = D0D1213419E878CC005E4BAA /* Mac-Application.xcconfig */;
			buildSettings = {
				INFOPLIST_FILE = "Source/swiftlint/Supporting Files/Info.plist";
				LD_RUNPATH_SEARCH_PATHS = "@executable_path/../Frameworks/SwiftLintFramework.framework/Versions/Current/Frameworks /Library/Frameworks/SwiftLintFramework.framework/Versions/Current/Frameworks /Library/Frameworks";
				PRODUCT_BUNDLE_IDENTIFIER = "io.realm.$(PRODUCT_NAME:rfc1034identifier)";
				PRODUCT_NAME = "$(TARGET_NAME)";
				SWIFT_VERSION = 3.0;
			};
			name = Release;
		};
		D0E7B64D19E9C64600EDBA4D /* Profile */ = {
			isa = XCBuildConfiguration;
			baseConfigurationReference = D0D1213419E878CC005E4BAA /* Mac-Application.xcconfig */;
			buildSettings = {
				INFOPLIST_FILE = "Source/swiftlint/Supporting Files/Info.plist";
				LD_RUNPATH_SEARCH_PATHS = "@executable_path/../Frameworks/SwiftLintFramework.framework/Versions/Current/Frameworks /Library/Frameworks/SwiftLintFramework.framework/Versions/Current/Frameworks /Library/Frameworks";
				PRODUCT_BUNDLE_IDENTIFIER = "io.realm.$(PRODUCT_NAME:rfc1034identifier)";
				PRODUCT_NAME = "$(TARGET_NAME)";
				SWIFT_VERSION = 3.0;
			};
			name = Profile;
		};
/* End XCBuildConfiguration section */

/* Begin XCConfigurationList section */
		D0D1211319E87861005E4BAA /* Build configuration list for PBXProject "SwiftLint" */ = {
			isa = XCConfigurationList;
			buildConfigurations = (
				D0D1211D19E87861005E4BAA /* Debug */,
				D0D1218B19E87B3B005E4BAA /* Test */,
				D0D1211E19E87861005E4BAA /* Release */,
				D0D1218719E87B38005E4BAA /* Profile */,
			);
			defaultConfigurationIsVisible = 0;
			defaultConfigurationName = Release;
		};
		D0D1218419E87B05005E4BAA /* Build configuration list for PBXNativeTarget "SwiftLintFramework" */ = {
			isa = XCConfigurationList;
			buildConfigurations = (
				D0D1218019E87B05005E4BAA /* Debug */,
				D0D1218D19E87B3B005E4BAA /* Test */,
				D0D1218119E87B05005E4BAA /* Release */,
				D0D1218919E87B38005E4BAA /* Profile */,
			);
			defaultConfigurationIsVisible = 0;
			defaultConfigurationName = Release;
		};
		D0D1218519E87B05005E4BAA /* Build configuration list for PBXNativeTarget "SwiftLintFrameworkTests" */ = {
			isa = XCConfigurationList;
			buildConfigurations = (
				D0D1218219E87B05005E4BAA /* Debug */,
				D0D1218E19E87B3B005E4BAA /* Test */,
				D0D1218319E87B05005E4BAA /* Release */,
				D0D1218A19E87B38005E4BAA /* Profile */,
			);
			defaultConfigurationIsVisible = 0;
			defaultConfigurationName = Release;
		};
		D0E7B64919E9C64600EDBA4D /* Build configuration list for PBXNativeTarget "swiftlint" */ = {
			isa = XCConfigurationList;
			buildConfigurations = (
				D0E7B64A19E9C64600EDBA4D /* Debug */,
				D0E7B64B19E9C64600EDBA4D /* Test */,
				D0E7B64C19E9C64600EDBA4D /* Release */,
				D0E7B64D19E9C64600EDBA4D /* Profile */,
			);
			defaultConfigurationIsVisible = 0;
			defaultConfigurationName = Release;
		};
/* End XCConfigurationList section */
	};
	rootObject = D0D1211019E87861005E4BAA /* Project object */;
}<|MERGE_RESOLUTION|>--- conflicted
+++ resolved
@@ -82,15 +82,12 @@
 		D46252541DF63FB200BE2CA1 /* NumberSeparatorRule.swift in Sources */ = {isa = PBXBuildFile; fileRef = D46252531DF63FB200BE2CA1 /* NumberSeparatorRule.swift */; };
 		D46E041D1DE3712C00728374 /* TrailingCommaRule.swift in Sources */ = {isa = PBXBuildFile; fileRef = D46E041C1DE3712C00728374 /* TrailingCommaRule.swift */; };
 		D47A510E1DB29EEB00A4CC21 /* SwitchCaseOnNewlineRule.swift in Sources */ = {isa = PBXBuildFile; fileRef = D47A510D1DB29EEB00A4CC21 /* SwitchCaseOnNewlineRule.swift */; };
-<<<<<<< HEAD
 		D47A51101DB2DD4800A4CC21 /* AttributesRule.swift in Sources */ = {isa = PBXBuildFile; fileRef = D47A510F1DB2DD4800A4CC21 /* AttributesRule.swift */; };
 		D4998DE71DF191380006E05D /* AttributesRuleTests.swift in Sources */ = {isa = PBXBuildFile; fileRef = D4998DE61DF191380006E05D /* AttributesRuleTests.swift */; };
 		D4C4A34C1DEA4FF000E0E04C /* AttributesConfiguration.swift in Sources */ = {isa = PBXBuildFile; fileRef = D4C4A34A1DEA4FD700E0E04C /* AttributesConfiguration.swift */; };
-=======
 		D4998DE91DF194F20006E05D /* FileHeaderRuleTests.swift in Sources */ = {isa = PBXBuildFile; fileRef = D4998DE81DF194F20006E05D /* FileHeaderRuleTests.swift */; };
 		D4C4A34E1DEA877200E0E04C /* FileHeaderRule.swift in Sources */ = {isa = PBXBuildFile; fileRef = D4C4A34D1DEA877200E0E04C /* FileHeaderRule.swift */; };
 		D4C4A3521DEFBBB700E0E04C /* FileHeaderConfiguration.swift in Sources */ = {isa = PBXBuildFile; fileRef = D4C4A3511DEFBBB700E0E04C /* FileHeaderConfiguration.swift */; };
->>>>>>> 205c3081
 		D4DAE8BC1DE14E8F00B0AE7A /* NimbleOperatorRule.swift in Sources */ = {isa = PBXBuildFile; fileRef = D4DAE8BB1DE14E8F00B0AE7A /* NimbleOperatorRule.swift */; };
 		DAD3BE4A1D6ECD9500660239 /* PrivateOutletRuleConfiguration.swift in Sources */ = {isa = PBXBuildFile; fileRef = DAD3BE491D6ECD9500660239 /* PrivateOutletRuleConfiguration.swift */; };
 		E57B23C11B1D8BF000DEA512 /* ReturnArrowWhitespaceRule.swift in Sources */ = {isa = PBXBuildFile; fileRef = E57B23C01B1D8BF000DEA512 /* ReturnArrowWhitespaceRule.swift */; };
@@ -296,15 +293,12 @@
 		D46252531DF63FB200BE2CA1 /* NumberSeparatorRule.swift */ = {isa = PBXFileReference; fileEncoding = 4; lastKnownFileType = sourcecode.swift; path = NumberSeparatorRule.swift; sourceTree = "<group>"; };
 		D46E041C1DE3712C00728374 /* TrailingCommaRule.swift */ = {isa = PBXFileReference; fileEncoding = 4; lastKnownFileType = sourcecode.swift; path = TrailingCommaRule.swift; sourceTree = "<group>"; };
 		D47A510D1DB29EEB00A4CC21 /* SwitchCaseOnNewlineRule.swift */ = {isa = PBXFileReference; fileEncoding = 4; lastKnownFileType = sourcecode.swift; path = SwitchCaseOnNewlineRule.swift; sourceTree = "<group>"; };
-<<<<<<< HEAD
 		D47A510F1DB2DD4800A4CC21 /* AttributesRule.swift */ = {isa = PBXFileReference; fileEncoding = 4; lastKnownFileType = sourcecode.swift; path = AttributesRule.swift; sourceTree = "<group>"; };
 		D4998DE61DF191380006E05D /* AttributesRuleTests.swift */ = {isa = PBXFileReference; fileEncoding = 4; lastKnownFileType = sourcecode.swift; path = AttributesRuleTests.swift; sourceTree = "<group>"; };
 		D4C4A34A1DEA4FD700E0E04C /* AttributesConfiguration.swift */ = {isa = PBXFileReference; fileEncoding = 4; lastKnownFileType = sourcecode.swift; path = AttributesConfiguration.swift; sourceTree = "<group>"; };
-=======
 		D4998DE81DF194F20006E05D /* FileHeaderRuleTests.swift */ = {isa = PBXFileReference; fileEncoding = 4; lastKnownFileType = sourcecode.swift; path = FileHeaderRuleTests.swift; sourceTree = "<group>"; };
 		D4C4A34D1DEA877200E0E04C /* FileHeaderRule.swift */ = {isa = PBXFileReference; fileEncoding = 4; lastKnownFileType = sourcecode.swift; path = FileHeaderRule.swift; sourceTree = "<group>"; };
 		D4C4A3511DEFBBB700E0E04C /* FileHeaderConfiguration.swift */ = {isa = PBXFileReference; fileEncoding = 4; lastKnownFileType = sourcecode.swift; path = FileHeaderConfiguration.swift; sourceTree = "<group>"; };
->>>>>>> 205c3081
 		D4DAE8BB1DE14E8F00B0AE7A /* NimbleOperatorRule.swift */ = {isa = PBXFileReference; fileEncoding = 4; lastKnownFileType = sourcecode.swift; path = NimbleOperatorRule.swift; sourceTree = "<group>"; };
 		DAD3BE491D6ECD9500660239 /* PrivateOutletRuleConfiguration.swift */ = {isa = PBXFileReference; fileEncoding = 4; lastKnownFileType = sourcecode.swift; path = PrivateOutletRuleConfiguration.swift; sourceTree = "<group>"; };
 		E57B23C01B1D8BF000DEA512 /* ReturnArrowWhitespaceRule.swift */ = {isa = PBXFileReference; fileEncoding = 4; lastKnownFileType = sourcecode.swift; path = ReturnArrowWhitespaceRule.swift; sourceTree = "<group>"; };
@@ -417,11 +411,8 @@
 		3BCC04CE1C4F56D3006073C3 /* RuleConfigurations */ = {
 			isa = PBXGroup;
 			children = (
-<<<<<<< HEAD
 				D4C4A34A1DEA4FD700E0E04C /* AttributesConfiguration.swift */,
-=======
 				D4C4A3511DEFBBB700E0E04C /* FileHeaderConfiguration.swift */,
->>>>>>> 205c3081
 				3BCC04D01C4F56D3006073C3 /* NameConfiguration.swift */,
 				78F032471D7D614300BE709A /* OverridenSuperCallConfiguration.swift */,
 				DAD3BE491D6ECD9500660239 /* PrivateOutletRuleConfiguration.swift */,
