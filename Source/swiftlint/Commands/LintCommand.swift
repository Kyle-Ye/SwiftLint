--- conflicted
+++ resolved
@@ -25,11 +25,7 @@
         let reporter = reporterFrom(options: options, configuration: configuration)
         let cache = LinterCache.makeCache(options: options, configuration: configuration)
         let visitorMutationQueue = DispatchQueue(label: "io.realm.swiftlint.lintVisitorMutation")
-<<<<<<< HEAD
-        return configuration.visitLintableFiles(options, cache: cache) { linter in
-=======
-        return configuration.visitLintableFiles(options: options) { linter in
->>>>>>> 480acd77
+        return configuration.visitLintableFiles(options: options, cache: cache) { linter in
             let currentViolations: [StyleViolation]
             if options.benchmark {
                 let start = Date()
